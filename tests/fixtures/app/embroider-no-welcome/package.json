--- conflicted
+++ resolved
@@ -45,34 +45,20 @@
     "ember-fetch": "^8.0.2",
     "ember-load-initializers": "^2.1.2",
     "ember-maybe-import-regenerator": "^0.1.6",
-<<<<<<< HEAD
-    "ember-qunit": "^5.0.0-beta.4",
+    "ember-qunit": "^4.6.0",
     "ember-page-title": "^6.0.3",
-=======
-    "ember-qunit": "^4.6.0",
->>>>>>> 02a62261
     "ember-resolver": "^8.0.2",
     "ember-source": "~3.23.1",
     "ember-template-lint": "^2.14.0",
-<<<<<<< HEAD
-    "eslint": "^7.11.0",
+    "eslint": "^7.15.0",
     "eslint-config-prettier": "^6.15.0",
-    "eslint-plugin-ember": "^10.0.1",
-=======
-    "eslint": "^7.15.0",
     "eslint-plugin-ember": "^10.0.2",
->>>>>>> 02a62261
     "eslint-plugin-node": "^11.1.0",
     "eslint-plugin-prettier": "^3.1.4",
     "loader.js": "^4.7.0",
     "npm-run-all": "^4.1.5",
-<<<<<<< HEAD
     "prettier": "^2.2.1",
-    "qunit": "^2.11.0",
-    "qunit-dom": "^1.6.0-beta.1"
-=======
     "qunit-dom": "^1.6.0"
->>>>>>> 02a62261
   },
   "engines": {
     "node": "10.* || >= 12"
