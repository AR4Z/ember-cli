--- conflicted
+++ resolved
@@ -23,19 +23,11 @@
     "ember-ajax": "^3.0.0",
     "ember-cli": "~<%= emberCLIVersion %>",
     "ember-cli-app-version": "^3.0.0",
-<<<<<<< HEAD
     "ember-cli-babel": "^6.16.0",
-    "ember-cli-dependency-checker": "^2.0.0",
+    "ember-cli-dependency-checker": "^3.0.0",
     "ember-cli-eslint": "^4.2.1",
     "ember-cli-htmlbars": "^3.0.0",
     "ember-cli-htmlbars-inline-precompile": "^1.0.3",
-=======
-    "ember-cli-babel": "^6.6.0",
-    "ember-cli-dependency-checker": "^3.0.0",
-    "ember-cli-eslint": "^4.2.1",
-    "ember-cli-htmlbars": "^3.0.0",
-    "ember-cli-htmlbars-inline-precompile": "^1.0.0",
->>>>>>> 170b26f7
     "ember-cli-inject-live-reload": "^1.4.1",
     "ember-cli-qunit": "^4.3.2",
     "ember-cli-sri": "^2.1.0",
@@ -44,11 +36,7 @@
     "ember-export-application-global": "^2.0.0",
     "ember-load-initializers": "^1.1.0",
     "ember-maybe-import-regenerator": "^0.1.6",
-<<<<<<< HEAD
-    "ember-resolver": "^5.0.0",
-=======
     "ember-resolver": "^5.0.1",
->>>>>>> 170b26f7
     "ember-source": "~3.4.0-beta.1",
     "eslint-plugin-ember": "^5.0.0",
     "loader.js": "^4.2.3",
