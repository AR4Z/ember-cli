--- conflicted
+++ resolved
@@ -28,12 +28,7 @@
     "ember-cli-babel": "^7.11.1",
     "ember-cli-dependency-checker": "^3.1.0",
     "ember-cli-eslint": "^5.1.0",
-<<<<<<< HEAD
-    "ember-cli-htmlbars": "^4.0.1",
-    "ember-cli-htmlbars-inline-precompile": "^3.0.0",
-=======
     "ember-cli-htmlbars": "^4.0.5",
->>>>>>> 18df6519
     "ember-cli-inject-live-reload": "^2.0.1",
     "ember-cli-sri": "^2.1.1",
     "ember-cli-template-lint": "^1.0.0-beta.3",
