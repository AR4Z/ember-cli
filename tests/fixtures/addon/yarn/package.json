--- conflicted
+++ resolved
@@ -22,11 +22,7 @@
   },
   "dependencies": {
     "ember-cli-babel": "^7.11.1",
-<<<<<<< HEAD
-    "ember-cli-htmlbars": "^4.0.1"
-=======
     "ember-cli-htmlbars": "^4.0.5"
->>>>>>> 18df6519
   },
   "devDependencies": {
     "@ember/edition-utils": "^1.1.1",
