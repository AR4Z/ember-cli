--- conflicted
+++ resolved
@@ -48,14 +48,8 @@
 
     # we recommend new addons test the current and previous LTS
     # as well as latest stable release (bonus points to beta/canary)
-<<<<<<< HEAD
-    - env: EMBER_TRY_SCENARIO=ember-lts-3.4
     - env: EMBER_TRY_SCENARIO=ember-lts-3.8
-=======
-    - stage: "Additional Tests"
-      env: EMBER_TRY_SCENARIO=ember-lts-3.8
     - env: EMBER_TRY_SCENARIO=ember-lts-3.12
->>>>>>> 65d4e410
     - env: EMBER_TRY_SCENARIO=ember-release
     - env: EMBER_TRY_SCENARIO=ember-beta
     - env: EMBER_TRY_SCENARIO=ember-canary
