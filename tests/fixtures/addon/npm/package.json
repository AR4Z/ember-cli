{
  "name": "foo",
  "version": "0.0.0",
  "description": "The default blueprint for ember-cli addons.",
  "keywords": [
    "ember-addon"
  ],
  "repository": "",
  "license": "MIT",
  "author": "",
  "directories": {
    "doc": "doc",
    "test": "tests"
  },
  "scripts": {
    "build": "ember build",
    "lint:js": "eslint .",
    "start": "ember serve",
    "test": "ember test",
    "test:all": "ember try:each"
  },
  "dependencies": {
    "ember-cli-babel": "^6.16.0"
  },
  "devDependencies": {
    "@ember/optional-features": "^0.6.1",
    "broccoli-asset-rev": "^2.7.0",
    "ember-ajax": "^3.0.0",
    "ember-cli": "~<%= emberCLIVersion %>",
    "ember-cli-dependency-checker": "^3.0.0",
    "ember-cli-eslint": "^4.2.1",
    "ember-cli-htmlbars": "^3.0.0",
<<<<<<< HEAD
    "ember-cli-htmlbars-inline-precompile": "^1.0.3",
=======
    "ember-cli-htmlbars-inline-precompile": "^1.0.0",
>>>>>>> 170b26f7
    "ember-cli-inject-live-reload": "^1.4.1",
    "ember-cli-qunit": "^4.3.2",
    "ember-cli-sri": "^2.1.0",
    "ember-cli-uglify": "^2.1.0",
    "ember-disable-prototype-extensions": "^1.1.2",
    "ember-export-application-global": "^2.0.0",
    "ember-load-initializers": "^1.1.0",
    "ember-maybe-import-regenerator": "^0.1.6",
<<<<<<< HEAD
    "ember-resolver": "^5.0.0",
=======
    "ember-resolver": "^5.0.1",
>>>>>>> 170b26f7
    "ember-source": "~3.4.0-beta.1",
    "ember-source-channel-url": "^1.0.1",
    "ember-try": "^1.0.0-beta.3",
    "eslint-plugin-ember": "^5.0.0",
    "eslint-plugin-node": "^6.0.1",
    "loader.js": "^4.2.3",
    "qunit-dom": "^0.7.1"
  },
  "engines": {
    "node": "6.* || 8.* || >= 10.*"
  },
  "ember-addon": {
    "configPath": "tests/dummy/config"
  }
}<|MERGE_RESOLUTION|>--- conflicted
+++ resolved
@@ -30,11 +30,7 @@
     "ember-cli-dependency-checker": "^3.0.0",
     "ember-cli-eslint": "^4.2.1",
     "ember-cli-htmlbars": "^3.0.0",
-<<<<<<< HEAD
     "ember-cli-htmlbars-inline-precompile": "^1.0.3",
-=======
-    "ember-cli-htmlbars-inline-precompile": "^1.0.0",
->>>>>>> 170b26f7
     "ember-cli-inject-live-reload": "^1.4.1",
     "ember-cli-qunit": "^4.3.2",
     "ember-cli-sri": "^2.1.0",
@@ -43,11 +39,7 @@
     "ember-export-application-global": "^2.0.0",
     "ember-load-initializers": "^1.1.0",
     "ember-maybe-import-regenerator": "^0.1.6",
-<<<<<<< HEAD
-    "ember-resolver": "^5.0.0",
-=======
     "ember-resolver": "^5.0.1",
->>>>>>> 170b26f7
     "ember-source": "~3.4.0-beta.1",
     "ember-source-channel-url": "^1.0.1",
     "ember-try": "^1.0.0-beta.3",
