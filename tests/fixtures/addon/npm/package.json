{
  "name": "foo",
  "version": "0.0.0",
  "description": "The default blueprint for ember-cli addons.",
  "keywords": [
    "ember-addon"
  ],
  "repository": "",
  "license": "MIT",
  "author": "",
  "directories": {
    "doc": "doc",
    "test": "tests"
  },
  "scripts": {
    "build": "ember build",
    "lint:hbs": "ember-template-lint .",
    "lint:js": "eslint .",
    "start": "ember serve",
    "test": "ember test",
    "test:all": "ember try:each"
  },
  "dependencies": {
    "ember-cli-babel": "^6.16.0"
  },
  "devDependencies": {
    "@ember/optional-features": "^0.6.3",
    "broccoli-asset-rev": "^2.7.0",
    "ember-ajax": "^3.1.0",
    "ember-cli": "~<%= emberCLIVersion %>",
    "ember-cli-dependency-checker": "^3.0.0",
    "ember-cli-eslint": "^4.2.3",
    "ember-cli-htmlbars": "^3.0.0",
    "ember-cli-htmlbars-inline-precompile": "^1.0.3",
    "ember-cli-inject-live-reload": "^1.8.2",
    "ember-cli-qunit": "^4.3.2",
    "ember-cli-sri": "^2.1.1",
    "ember-cli-template-lint": "^1.0.0-beta.1",
    "ember-cli-uglify": "^2.1.0",
<<<<<<< HEAD
    "ember-disable-prototype-extensions": "^1.1.2",
=======
    "ember-disable-prototype-extensions": "^1.1.3",
>>>>>>> 062107da
    "ember-export-application-global": "^2.0.0",
    "ember-load-initializers": "^1.1.0",
    "ember-maybe-import-regenerator": "^0.1.6",
    "ember-resolver": "^5.0.1",
    "ember-source": "~3.4.0-beta.1",
    "ember-source-channel-url": "^1.1.0",
    "ember-try": "^1.0.0-beta.3",
    "eslint-plugin-ember": "^5.2.0",
    "eslint-plugin-node": "^7.0.1",
    "loader.js": "^4.7.0",
    "qunit-dom": "^0.7.1"
  },
  "engines": {
    "node": "6.* || 8.* || >= 10.*"
  },
  "ember-addon": {
    "configPath": "tests/dummy/config"
  }
}<|MERGE_RESOLUTION|>--- conflicted
+++ resolved
@@ -37,11 +37,7 @@
     "ember-cli-sri": "^2.1.1",
     "ember-cli-template-lint": "^1.0.0-beta.1",
     "ember-cli-uglify": "^2.1.0",
-<<<<<<< HEAD
-    "ember-disable-prototype-extensions": "^1.1.2",
-=======
     "ember-disable-prototype-extensions": "^1.1.3",
->>>>>>> 062107da
     "ember-export-application-global": "^2.0.0",
     "ember-load-initializers": "^1.1.0",
     "ember-maybe-import-regenerator": "^0.1.6",
