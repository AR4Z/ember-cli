--- conflicted
+++ resolved
@@ -133,53 +133,7 @@
     });
   });
 
-<<<<<<< HEAD
-  it(
-    'ember test --environment=production',
-    co.wrap(function*() {
-      yield copyFixtureFiles('smoke-tests/passing-test');
-
-      let result = yield runCommand(
-        path.join('.', 'node_modules', 'ember-cli', 'bin', 'ember'),
-        'test',
-        '--environment=production'
-      );
-
-      let exitCode = result.code;
-      let output = result.output.join(EOL);
-
-      expect(exitCode).to.equal(0, 'exit code should be 0 for passing tests');
-      expect(output).to.match(/ESLint/, 'ESLint should be run on production assets');
-      expect(output).to.match(/fail\s+0/, 'no failures');
-      expect(output).to.match(/pass\s+\d+/, 'many passing');
-    })
-  );
-
-  it(
-    'ember test --path with previous build',
-    co.wrap(function*() {
-      let originalWrite = process.stdout.write;
-      let output = [];
-
-      yield copyFixtureFiles('smoke-tests/passing-test');
-
-      // TODO: Change to using ember() helper once it properly saves build artifacts
-      yield runCommand(path.join('.', 'node_modules', 'ember-cli', 'bin', 'ember'), 'build');
-
-      // TODO: Figure out how to get this to write into the MockUI
-      process.stdout.write = (function() {
-        return function() {
-          output.push(arguments[0]);
-        };
-      })(originalWrite);
-
-      let result = yield ember(['test', '--path=dist']).finally(() => {
-        process.stdout.write = originalWrite;
-      });
-=======
-  // TODO: restore, test harness npm appears to incorrectly dedupe broccoli-filter, causing this test to fail.
-  // manually testing that case, it seems to work correctly, will restore soon.
-  it.skip('ember test --environment=production', async function() {
+  it('ember test --environment=production', async function() {
     await copyFixtureFiles('smoke-tests/passing-test');
 
     let result = await runCommand(
@@ -192,11 +146,10 @@
     let output = result.output.join(EOL);
 
     expect(exitCode).to.equal(0, 'exit code should be 0 for passing tests');
-    expect(output).to.match(/JSHint/, 'JSHint should be run on production assets');
+    expect(output).to.match(/ESLint/, 'ESLint should be run on production assets');
     expect(output).to.match(/fail\s+0/, 'no failures');
     expect(output).to.match(/pass\s+\d+/, 'many passing');
   });
->>>>>>> 4c749b73
 
   it('ember test --path with previous build', async function() {
     let originalWrite = process.stdout.write;
