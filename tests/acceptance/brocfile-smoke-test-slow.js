--- conflicted
+++ resolved
@@ -41,34 +41,6 @@
     expect(dir(appRoot)).to.not.exist;
   });
 
-<<<<<<< HEAD
-=======
-  it(
-    'a custom EmberENV in config/environment.js is used for window.EmberENV',
-    co.wrap(function*() {
-      yield copyFixtureFiles('brocfile-tests/custom-ember-env');
-      yield runCommand(path.join('.', 'node_modules', 'ember-cli', 'bin', 'ember'), 'build');
-
-      let vendorContents = fs.readFileSync(path.join('dist', 'assets', 'vendor.js'), {
-        encoding: 'utf8',
-      });
-
-      // Changes in ember-optional-features 0.7.0 cause all defined values in optional-features.json
-      // to end up in EmberENV. jquery-integration is explicitly defined for non MU apps
-      let expected = '(window.EmberENV || {}, {"asdflkmawejf":";jlnu3yr23","_JQUERY_INTEGRATION":false});';
-      expect(vendorContents).to.contain(expected, 'EmberENV should be in assets/vendor.js');
-    })
-  );
-
-  it(
-    'a custom environment config can be used in Brocfile.js',
-    co.wrap(function*() {
-      yield copyFixtureFiles('brocfile-tests/custom-environment-config');
-      yield runCommand(path.join('.', 'node_modules', 'ember-cli', 'bin', 'ember'), 'test');
-    })
-  );
-
->>>>>>> b78e0cb6
   if (!isExperimentEnabled('MODULE_UNIFICATION')) {
     it(
       'a custom EmberENV in config/environment.js is used for window.EmberENV',
@@ -81,8 +53,7 @@
         });
 
         // Changes in config/optional-features.json end up being set in EmberENV
-        let expected =
-          'window.EmberENV = {"asdflkmawejf":";jlnu3yr23","_APPLICATION_TEMPLATE_WRAPPER":false,"_DEFAULT_ASYNC_OBSERVERS":true,"_JQUERY_INTEGRATION":false,"_TEMPLATE_ONLY_GLIMMER_COMPONENTS":true};';
+        let expected = '(window.EmberENV || {}, {"asdflkmawejf":";jlnu3yr23","_JQUERY_INTEGRATION":false});';
         expect(vendorContents).to.contain(expected, 'EmberENV should be in assets/vendor.js');
       })
     );
@@ -103,7 +74,6 @@
         yield runCommand(path.join('.', 'node_modules', 'ember-cli', 'bin', 'ember'), 'test');
       })
     );
-<<<<<<< HEAD
 
     it(
       'strips app/styles or app/templates from JS',
@@ -119,9 +89,6 @@
         expect(appFileContents).to.include('//app/styles-manager.js');
       })
     );
-=======
-  }
->>>>>>> b78e0cb6
 
     it(
       'should throw if no build file is found',
