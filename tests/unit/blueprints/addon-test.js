--- conflicted
+++ resolved
@@ -129,10 +129,6 @@
           },
         }));
 
-<<<<<<< HEAD
-        let json = JSON.parse(output);
-        expect(json.devDependencies['ember-disable-prototype-extensions']).to.equal('^1.1.0');
-=======
         let captor = td.matchers.captor();
 
         td.verify(readJsonSync(path.normalize('test-app-blueprint-path/files/package.json')));
@@ -140,7 +136,6 @@
 
         let json = JSON.parse(captor.value);
         expect(json.devDependencies['ember-disable-prototype-extensions']).to.equal('^1.1.2');
->>>>>>> 257efecf
       });
 
       it('overwrites `scripts.test`', function() {
