'use strict';

/**
@module ember-cli
*/

const fs = require('fs');
const path = require('path');
const SilentError = require('silent-error');
const heimdallLogger = require('heimdalljs-logger');
const logger = heimdallLogger('ember-cli:addon');
const treeCacheLogger = heimdallLogger('ember-cli:addon:tree-cache');
const cacheKeyLogger = heimdallLogger('ember-cli:addon:cache-key-for-tree');
const experiments = require('../experiments');
const PackageInfoCache = require('../models/package-info-cache');

const p = require('ember-cli-preprocess-registry/preprocessors');
const preprocessJs = p.preprocessJs;
const preprocessCss = p.preprocessCss;
const preprocessTemplates = p.preprocessTemplates;

const instantiateAddons = require('../models/instantiate-addons');

const CoreObject = require('core-object');
const Project = require('../models/project');

const mergeTrees = require('../broccoli/merge-trees');
const Funnel = require('broccoli-funnel');
const walkSync = require('walk-sync');
const ensurePosixPath = require('ensure-posix-path');
const defaultsDeep = require('ember-cli-lodash-subset').defaultsDeep;
const findAddonByName = require('../utilities/find-addon-by-name');
const heimdall = require('heimdalljs');
const calculateCacheKeyForTree = require('calculate-cache-key-for-tree');
const addonProcessTree = require('../utilities/addon-process-tree');
const emberCLIBabelConfigKey = require('../utilities/ember-cli-babel-config-key');
const semver = require('semver');
const processModulesOnly = require('../broccoli/babel-process-modules-only');
const registryHasPreprocessor = require('../utilities/registry-has-preprocessor');

const BUILD_BABEL_OPTIONS_FOR_PREPROCESSORS = Symbol('BUILD_BABEL_OPTIONS_FOR_PREPROCESSORS');

if (!heimdall.hasMonitor('addon-tree-cache')) {
  heimdall.registerMonitor('addon-tree-cache', function AddonTreeCacheSchema() {
    this.hits = 0;
    this.misses = 0;
    this.adds = 0;
  });
}

if (!heimdall.hasMonitor('cache-key-for-tree')) {
  heimdall.registerMonitor('cache-key-for-tree', function CacheKeyForTreeSchema() {
    this.modifiedMethods = 0;
    this.treeForMethodsOverride = 0;
  });
}

let DEFAULT_TREE_FOR_METHODS = {
  app: 'treeForApp',
  src: 'treeForSrc',
  addon: 'treeForAddon',
  'addon-styles': 'treeForAddonStyles',
  'addon-templates': 'treeForAddonTemplates',
  'addon-test-support': 'treeForAddonTestSupport',
  public: 'treeForPublic',
  styles: 'treeForStyles',
  templates: 'treeForTemplates',
  'test-support': 'treeForTestSupport',
  vendor: 'treeForVendor',
};

let GLOBAL_TREE_FOR_METHOD_METHODS = ['treeFor', '_treeFor', 'treeGenerator'];
let DEFAULT_TREE_FOR_METHOD_METHODS = {
  app: ['treeForApp'],
  src: ['treeForSrc'],
  addon: [
    'treeForAddon', 'treeForAddonStyles', 'treeForAddonTemplates',
    'compileAddon', 'processedAddonJsFiles', 'compileTemplates',
    '_addonTemplateFiles', 'compileStyles', 'preprocessJs',
    'addonJsFiles',
  ],
  'addon-styles': ['treeForAddonStyles'],
  'addon-templates': ['treeForAddonTemplates'],
  'addon-test-support': ['treeForAddonTestSupport', 'preprocessJs'],
  public: ['treeForPublic'],
  styles: ['treeForStyles'],
  templates: ['treeForTemplates'],
  'test-support': ['treeForTestSupport'],
  vendor: ['treeForVendor'],
};

let ADDON_TREE_CACHE = {
  __cache: Object.create(null),

  getItem(key) {
    let addonTreeCacheStats = heimdall.statsFor('addon-tree-cache');
    let cachedValue = this.__cache[key];

    if (cachedValue) {
      addonTreeCacheStats.hits++;
      treeCacheLogger.info(`Cache Hit: ${key}`);
      return cachedValue;
    } else {
      addonTreeCacheStats.misses++;
      treeCacheLogger.info(`Cache Miss: ${key}`);
      return null;
    }
  },

  setItem(key, value) {
    let hasValue = !!value;
    heimdall.statsFor('addon-tree-cache').adds++;
    treeCacheLogger.info(`Cache Add: ${key} - ${hasValue}`);
    this.__cache[key] = value;
  },

  clear() {
    this.__cache = Object.create(null);
  },
};

function _resetTreeCache() {
  ADDON_TREE_CACHE.clear();
}

function warn(message) {
  if (this.ui) {
    this.ui.writeDeprecateLine(message);
  } else {
    const chalk = require('chalk');
    console.log(chalk.yellow(`DEPRECATION: ${message}`));
  }
}

/**
  Root class for an Addon. If your addon module exports an Object this
  will be extended from this base class. If you export a constructor (function),
  it will **not** extend from this class.

  Hooks:

  - {{#crossLink "Addon/config:method"}}{{/crossLink}}
  - {{#crossLink "Addon/blueprintsPath:method"}}{{/crossLink}}
  - {{#crossLink "Addon/includedCommands:method"}}{{/crossLink}}
  - {{#crossLink "Addon/importTransforms:method"}}
  - {{#crossLink "Addon/serverMiddleware:method"}}{{/crossLink}}
  - {{#crossLink "Addon/testemMiddleware:method"}}{{/crossLink}}
  - {{#crossLink "Addon/postBuild:method"}}{{/crossLink}}
  - {{#crossLink "Addon/preBuild:method"}}{{/crossLink}}
  - {{#crossLink "Addon/outputReady:method"}}{{/crossLink}}
  - {{#crossLink "Addon/buildError:method"}}{{/crossLink}}
  - {{#crossLink "Addon/included:method"}}{{/crossLink}}
  - {{#crossLink "Addon/shouldIncludeChildAddon:method"}}{{/crossLink}}
  - {{#crossLink "Addon/setupPreprocessorRegistry:method"}}{{/crossLink}}
  - {{#crossLink "Addon/preprocessTree:method"}}{{/crossLink}}
  - {{#crossLink "Addon/postprocessTree:method"}}{{/crossLink}}
  - {{#crossLink "Addon/lintTree:method"}}{{/crossLink}}
  - {{#crossLink "Addon/contentFor:method"}}{{/crossLink}}
  - {{#crossLink "Addon/treeFor:method"}}{{/crossLink}}

  @class Addon
  @extends CoreObject
  @constructor
  @param {Project|Addon} parent The project or addon that directly depends on this addon
  @param {Project} project The current project (deprecated)
*/
let addonProto = {

  /**
  Initializes the addon.  If you override this method make sure and call `this._super.init && this._super.init.apply(this, arguments);` or your addon will not work.

  @public
  @method init
  @param {Project|Addon} parent The project or addon that directly depends on this addon
  @param {Project} project The current project (deprecated)

  @example
  ```js
  init(parent, project) {
    this._super.init && this._super.init.apply(this, arguments);
    this._someCustomSetup();
  }
  ```
  */
  init(parent, project) {
    this._super();
    this.parent = parent;
    this.project = project;
    this.ui = project && project.ui;
    this.addonPackages = Object.create(null);
    this.addons = [];
    this.registry = p.defaultRegistry(this);
    this._didRequiredBuildPackages = false;

    if (!this.root) {
      throw new Error('Addon classes must be instantiated with the `root` property');
    }

    if (!this.name) {
      throw new SilentError(`An addon must define a \`name\` property (found at ${this.root}).`);
    }

    this._nodeModulesPath = null;

    this.treePaths = {
      app: 'app',
      src: 'src',
      styles: 'app/styles',
      templates: 'app/templates',
      addon: 'addon',
      'addon-styles': 'addon/styles',
      'addon-templates': 'addon/templates',
      vendor: 'vendor',
      'test-support': 'test-support',
      'addon-test-support': 'addon-test-support',
      public: 'public',
    };

    this.treeForMethods = defaultsDeep({}, DEFAULT_TREE_FOR_METHODS);

    if (this.parent) {
      // The parent should already have a packageInfoCache.
      // Because it does, this package should already be in the cache.
      this.packageInfoCache = this.parent.packageInfoCache;
    } else {
      // this is a 'root' addon, so create a new PackageInfoCache
      // for it so we get the PackageInfo for it and its children.
      this.packageInfoCache = new PackageInfoCache(this.ui);
    }

    this._packageInfo = this.packageInfoCache.loadAddon(this);

    // force us to use the real path as the root.
    this.root = this._packageInfo.realPath;

    p.setupRegistry(this);


    this._initDefaultBabelOptions();

    if (experiments.DELAYED_TRANSPILATION) {
      this.registry.remove('template', 'ember-cli-htmlbars');
    }
  },

  _initDefaultBabelOptions() {
    this.__originalOptions = this.options = defaultsDeep(this.options, {
      babel: this[BUILD_BABEL_OPTIONS_FOR_PREPROCESSORS](),
    });

    let defaultEmberCLIBabelOptions;
    if (experiments.DELAYED_TRANSPILATION) {
      defaultEmberCLIBabelOptions = {
        compileModules: false,
        disablePresetEnv: true,
        disableDebugTooling: true,
        disableEmberModulesAPIPolyfill: true,
      };
    } else {
      defaultEmberCLIBabelOptions = {
        compileModules: true,
      };
    }
    let emberCLIBabelConfigKey = this._emberCLIBabelConfigKey();
    this.__originalOptions[emberCLIBabelConfigKey] =
      this.options[emberCLIBabelConfigKey] =
      defaultsDeep(this.options[emberCLIBabelConfigKey], defaultEmberCLIBabelOptions);
  },

  /**
     Returns whether this is using a module unification format.
     @private
     @method isModuleUnification
     @return {Boolean} Whether this is using a module unification format.
  */
  isModuleUnification() {
    return false;
  },

  /*
   * Find an addon of the current addon.
   *
   * Example: ember-data depends on ember-cli-babel and wishes to have
   * additional control over transpilation this method helps.
   *
   * ```js
   * // ember-data/index.js
   * treeForAddon(tree) {
   *   let babel = this.findOwnAddonByName('ember-cli-babel');
   *
   *   return babel.transpileTree(tree, {
   *     // customize the babel step (see: ember-cli-addons readme for more details);
   *   });
   * }
   * ```
   *
   * @public
   * @method findOwnAddonByName
   */
  findOwnAddonByName(name) {
    return this.addons.find(addon => addon.name === name);
  },

  /*
   * Check if the current addon intends to be hinted. Typically this is for
   * hinting/linting libraries such as eslint or jshint
   *
   * @public
   * @method hintingEnabled
   */
  hintingEnabled() {
    let isProduction = process.env.EMBER_ENV === 'production';
    let testsEnabledDefault = process.env.EMBER_CLI_TEST_COMMAND || !isProduction;
    let explicitlyDisabled = this.app && this.app.options && this.app.options.hinting === false;

    return testsEnabledDefault && !explicitlyDisabled;
  },

  /**
    Loads all required modules for a build

    @private
    @method _requireBuildPackages
   */

  _requireBuildPackages() {
    if (this._didRequiredBuildPackages === true) {
      return;
    } else {
      this._didRequiredBuildPackages = true;
    }
  },

  /**
    Shorthand method for [broccoli-concat](https://github.com/ember-cli/broccoli-concat)

    @private
    @method concatFiles
    @param {tree} tree Tree of files
    @param {Object} options Options for broccoli-concat
    @return {tree} Modified tree
  */
  concatFiles(tree, options) {
    options.sourceMapConfig = this.app.options.sourcemaps;
    return require('broccoli-concat')(tree, options);
  },

  /**
    Allows to mark the addon as developing, triggering live-reload in the project the addon is linked to.

    #### Uses:

    - Working on projects with internal addons

    @public
    @method isDevelopingAddon
    @return {Boolean}
  */
  isDevelopingAddon() {
    if (process.env.EMBER_ADDON_ENV === 'development' && (this.parent instanceof Project)) {
      const parentName = this.parent.name();
      // If the name in package.json and index.js match, we're definitely developing
      if (parentName === this.name) {
        return true;
      }

      // Addon names in index.js and package.json should be the same at all times whether they have scope or not.
      if (this.root === this.parent.root) {
<<<<<<< HEAD
        if (parentName !== this.name && !this._hasWarnedForMismatchedNames) {
          this.ui.writeWarnLine(
            'Your names in package.json and index.js should match. ' +
            `You currently have ${parentName} in package.json and ${this.name} in index.js.`);
=======
        if (parentName !== this.name && !process.env.EMBER_CLI_IGNORE_ADDON_NAME_MISMATCH) {
          let pathToDisplay = process.cwd() === this.root ? process.cwd() : path.relative(process.cwd(), this.root);
>>>>>>> 170b26f7

          throw new SilentError(
            'Your names in package.json and index.js should match. ' +
            `The addon in ${pathToDisplay} currently have '${parentName}' in package.json and '${this.name}' in index.js.`);
        }

        return true;
      }
    }
    return false;
  },

  /**
   * Discovers all child addons of this addon and an AddonInfo about
   * each addon in this.addonPackages (keyed on addon name).
   *
   * Child addons include those from 'dependencies' (not devDependencies)
   * and in-repo addons
   *
   * Any packageInfos that we find that are marked as not valid are excluded.
   *
   * @private
   * @method discoverAddons
   */
  discoverAddons() {
    let pkgInfo = this.packageInfoCache.getEntry(this.root);

    if (pkgInfo) {
      let addonPackageList = pkgInfo.discoverAddonAddons();
      this.addonPackages =
          pkgInfo.generateAddonPackages(addonPackageList,
            addonInfo => (this.shouldIncludeChildAddon && !this.shouldIncludeChildAddon(addonInfo)));

      // in case any child addons are invalid, dump to the console about them.
      pkgInfo.dumpInvalidAddonPackages(addonPackageList);
    } else {
      // There are cases where an addon can be created in memory and not actually
      // have a root entry (or have one that is not actually pointing to a directory,
      // like 'foo' in some of the tests. We don't want to crash, but want to let
      // things continue even though they're empty.
      this.addonPackages = Object.create(null);
    }
  },

  initializeAddons() {
    if (this._addonsInitialized) {
      return;
    }
    this._addonsInitialized = true;

    logger.info('initializeAddons for: %s', this.name);

    this.discoverAddons();

    this.addons = instantiateAddons(this, this.project, this.addonPackages);
    this.addons.forEach(addon => logger.info('addon: %s', addon.name));
  },

  /**
    Invoke the specified method for each enabled addon.

    @private
    @method eachAddonInvoke
    @param {String} methodName the method to invoke on each addon
    @param {Array} args the arguments to pass to the invoked method
  */
  eachAddonInvoke(methodName, args) {
    this.initializeAddons();

    let invokeArguments = args || [];

    return this.addons.reduce((sum, addon) => {
      let method = addon[methodName];
      if (method) {
        let val = method.apply(addon, invokeArguments);
        if (val) { sum.push(val); }
      }
      return sum;
    }, []);
  },

  /**
    Invoke the specified method for each of the project's addons.

    @private
    @method _eachProjectAddonInvoke
    @param {String} methodName the method to invoke on each addon
    @param {Array} args the arguments to pass to the invoked method
  */
  _eachProjectAddonInvoke(methodName, args) {
    this.initializeAddons();

    let invokeArguments = args || [];

    return this.project.addons.reduce((sum, addon) => {
      let method = addon[methodName];
      if (method) {
        let val = method.apply(addon, invokeArguments);
        if (val) { sum.push(val); }
      }
      return sum;
    }, []);
  },

  _addonPreprocessTree(type, tree) {
    return addonProcessTree(this, 'preprocessTree', type, tree);
  },

  _addonPostprocessTree(type, tree) {
    return addonProcessTree(this, 'postprocessTree', type, tree);
  },

  /**
    Generates a tree for the specified path

    @private
    @method treeGenerator
    @return {tree}
  */
  treeGenerator(dir) {
    let tree;

    if (!this.project) {
      this._warn(`Addon: \`${this.name}\` is missing addon.project, this may be the result of an addon forgetting to invoke \`super\` in its init.`);
    }
    // TODO: fix law of demeter `_watchmanInfo.canNestRoots` is obviously a poor idea
    if ((this.project && this.project._watchmanInfo.canNestRoots) ||
        this.isDevelopingAddon()) {
      const WatchedDir = require('broccoli-source').WatchedDir;
      tree = new WatchedDir(dir);
    } else {
      const UnwatchedDir = require('broccoli-source').UnwatchedDir;
      tree = new UnwatchedDir(dir);
    }

    return tree;
  },

  _treePathFor(treeName) {
    let treePath = this.treePaths[treeName];
    let absoluteTreePath = path.join(this.root, treePath);
    let normalizedAbsoluteTreePath = path.normalize(absoluteTreePath);

    return ensurePosixPath(normalizedAbsoluteTreePath);
  },

  /* @private
   * @method _warn
   */
  _warn: warn,

  _emberCLIBabelConfigKey() {
    let emberCLIBabelInstance = findAddonByName(this.addons, 'ember-cli-babel');

    return emberCLIBabelConfigKey(emberCLIBabelInstance);
  },

  /**
    Returns a given type of tree (if present), merged with the
    application tree. For each of the trees available using this
    method, you can also use a direct method called `treeFor[Type]` (eg. `treeForApp`).

    Available tree names:
    - {{#crossLink "Addon/treeForApp:method"}}app{{/crossLink}}
    - {{#crossLink "Addon/treeForStyles:method"}}styles{{/crossLink}}
    - {{#crossLink "Addon/treeForTemplates:method"}}templates{{/crossLink}}
    - {{#crossLink "Addon/treeForAddonTemplates:method"}}addon-templates{{/crossLink}}
    - {{#crossLink "Addon/treeForAddon:method"}}addon{{/crossLink}}
    - {{#crossLink "Addon/treeForVendor:method"}}vendor{{/crossLink}}
    - {{#crossLink "Addon/treeForTestSupport:method"}}test-support{{/crossLink}}
    - {{#crossLink "Addon/treeForAddonTestSupport:method"}}addon-test-support{{/crossLink}}
    - {{#crossLink "Addon/treeForPublic:method"}}public{{/crossLink}}

    #### Uses:

    - manipulating trees at build time

    @public
    @method treeFor
    @param {String} name
    @return {Tree}
  */
  treeFor(treeType) {
    this._requireBuildPackages();

    let node = heimdall.start({
      name: `treeFor(${this.name} - ${treeType})`,
      addonName: this.name,
      treeType,
      treeFor: true,
    });

    let cacheKeyForTreeType = this.cacheKeyForTree(treeType);

    let cachedTree = ADDON_TREE_CACHE.getItem(cacheKeyForTreeType);
    if (cachedTree) {
      node.stop();
      return cachedTree;
    }

    let trees = this.eachAddonInvoke('treeFor', [treeType]);
    let tree = this._treeFor(treeType);

    if (tree) {
      trees.push(tree);
    }

    if (this.isDevelopingAddon() && this.hintingEnabled() && treeType === 'app') {
      trees.push(this.jshintAddonTree());
    }

    let mergedTreesForType = mergeTrees(trees, {
      overwrite: true,
      annotation: `Addon#treeFor (${this.name} - ${treeType})`,
    });

    if (cacheKeyForTreeType) {
      ADDON_TREE_CACHE.setItem(cacheKeyForTreeType, mergedTreesForType);
    }

    node.stop();

    return mergedTreesForType;
  },

  /**
    @private
    @param {String} name
    @method _treeFor
    @return {tree}
  */
  _treeFor(name) {
    let treePath = path.resolve(this.root, this.treePaths[name]);
    let treeForMethod = this.treeForMethods[name];
    let tree;

    if (fs.existsSync(treePath)) {
      tree = this.treeGenerator(treePath);
    }

    if (this[treeForMethod]) {
      tree = this[treeForMethod](tree);
    }

    return tree;
  },

  /**
    Calculates a cacheKey for the given treeType. It is expected to return a
    cache key allowing multiple builds of the same tree to simply return the
    original tree (preventing duplicate work). If it returns null / undefined
    the tree in question will opt out of this caching system.

    This method is invoked prior to calling treeFor with the same tree name.

    You should override this method if you implement custom treeFor or treeFor*
    methods, which cause addons to opt-out of this caching.

    @public
    @method cacheKeyForTree
    @param {String} treeType
    @return {String} cacheKey
  */
  cacheKeyForTree(treeType) {
    let methodsToValidate = methodsForTreeType(treeType);
    let cacheKeyStats = heimdall.statsFor('cache-key-for-tree');

    // determine if treeFor* (or other methods for tree type) overrides for the given tree
    let modifiedMethods = methodsToValidate.filter(methodName => this[methodName] !== addonProto[methodName]);

    if (modifiedMethods.length) {
      cacheKeyStats.modifiedMethods++;
      cacheKeyLogger.info(`Opting out due to: modified methods: ${modifiedMethods.join(', ')}`);
      return null; // uncacheable
    }

    // determine if treeForMethods overrides for given tree
    if (this.treeForMethods[treeType] !== DEFAULT_TREE_FOR_METHODS[treeType]) {
      cacheKeyStats.treeForMethodsOverride++;
      cacheKeyLogger.info('Opting out due to: treeForMethods override');
      return null; // uncacheable
    }

    // compute cache key
    let cacheKey = calculateCacheKeyForTree(treeType, this);

    return cacheKey; // profit?
  },

  /**
    This method climbs up the hierarchy of addons
    up to the host application.

    This prevents previous addons (prior to `this.import`, ca 2.7.0)
    to break at importing assets when they are used nested in other addons.

    @private
    @method _findHost
  */
  _findHost() {
    let current = this;
    let app;

    // Keep iterating upward until we don't have a grandparent.
    // Has to do this grandparent check because at some point we hit the project.
    do {
      app = current.app || app;
    } while (current.parent.parent && (current = current.parent));

    return app;
  },

  /**
    This method is called when the addon is included in a build. You
    would typically use this hook to perform additional imports

    #### Uses:

    - including vendor files
    - setting configuration options

    *Note:* Any options set in the consuming application will override the addon.

    @public
    @method included
    @param {EmberApp|EmberAddon} parent The parent object which included this addon

    @example
    ```js
    included(parent) {
      this._super.included.apply(this, arguments);
      this.import(somePath);
    }
    ```
  */
  included(/* parent */) {
    if (!this._addonsInitialized) {
      // someone called `this._super.included` without `apply` (because of older
      // core-object issues that prevent a "real" super call from working properly)
      return;
    }

    this.eachAddonInvoke('included', [this]);
  },

  /**
     Imports an asset into this addon.

     @public
     @method import
     @param {Object|String} asset Either a path to the asset or an object with environment names and paths as key-value pairs.
     @param {Object} [options] Options object
     @param {String} [options.type] Either 'vendor' or 'test', defaults to 'vendor'
     @param {Boolean} [options.prepend] Whether or not this asset should be prepended, defaults to false
     @param {String} [options.destDir] Destination directory, defaults to the name of the directory the asset is in
     @since 2.7.0
   */
  import(asset, options) {
    options = options || {};
    options.resolveFrom = options.resolveFrom || this.root;

    let app = this._findHost();
    app.import(asset, options);
  },

  /**
    Returns the tree for all app files

    @public
    @method treeForApp
    @param {Tree} tree
    @return {Tree} App file tree
  */
  treeForApp(tree) {
    if (!experiments.MODULE_UNIFICATION) {
      return tree;
    } else if (this.project.isModuleUnification() && this.isModuleUnification()) {
      return null;
    }

    let srcTreePath = path.resolve(this.root, this.treePaths.src);

    if (fs.existsSync(srcTreePath)) {
      const MUReexporter = require('broccoli-module-unification-reexporter');

      let srcTree = this.treeGenerator(srcTreePath);

      let reexportedOutput = new MUReexporter(srcTree, {
        namespace: this.name,
      });

      return reexportedOutput;
    }

    return tree;
  },

  /**
    Returns the tree for all template files

    @public
    @method treeForTemplates
    @param {Tree} tree
    @return {Tree} Template file tree
  */
  treeForTemplates(tree) {
    return tree;
  },

  /**
    @private
    @method treeForSrc
    @return
  */
  treeForSrc(rawSrcTree) {
    if (!experiments.MODULE_UNIFICATION) {
      return null;
    }
    if (!rawSrcTree) { return null; }

    let srcNamespacedTree = new Funnel(rawSrcTree, {
      destDir: `${this.name}/src`,
      annotation: `Addon#treeForSrc(${this.name}) namespace`,
    });

    let srcAfterPreprocessTreeHook = this._addonPreprocessTree('src', srcNamespacedTree);

    let srcAfterTemplatePreprocessing = srcAfterPreprocessTreeHook;
    if (!experiments.DELAYED_TRANSPILATION || registryHasPreprocessor(this.registry, 'template')) {
      srcAfterTemplatePreprocessing = preprocessTemplates(srcAfterPreprocessTreeHook, {
        registry: this.registry,
        annotation: `Addon#treeForSrc(${this.name})`,
      });
    }

    let srcAfterJsPreprocessing = preprocessJs(srcAfterTemplatePreprocessing, '/', this.name, {
      registry: this.registry,
    });

    return this._addonPostprocessTree('src', srcAfterJsPreprocessing);
  },

  /**
    Returns the tree for this addon's templates

    @public
    @method treeForAddonTemplates
    @param {Tree} tree
    @return {Tree} Addon Template file tree
  */
  treeForAddonTemplates(tree) {
    return tree;
  },

  /**
    Returns a tree for this addon

    @public
    @method treeForAddon
    @param {Tree} tree
    @return {Tree} Addon file tree

    @example
    ```js
    treeForAddon() {
      var tree = this._super.treeForAddon.apply(this, arguments);
      var checker = new VersionChecker(this);
      var isOldEmber = checker.for('ember', 'bower').lt('1.13.0');

      if (isOldEmber) {
        tree = new Funnel(tree, { exclude: [ /instance-initializers/ ] });
      }

      return tree;
    }
    ```
   */
  treeForAddon(tree) {
    this._requireBuildPackages();

    if (!tree) {
      return tree;
    }

    let addonTree = this.compileAddon(tree);
    let stylesTree = this.compileStyles(this._treeFor('addon-styles'));

    return mergeTrees([addonTree, stylesTree], {
      annotation: `Addon#treeForAddon(${this.name})`,
    });
  },

  /**
    Returns the tree for all style files

    @public
    @method treeForStyles
    @param {Tree} tree The tree to process, usually `app/styles/` in the addon.
    @return {Tree} The return tree has the same contents as the input tree, but is moved so that the `app/styles/` path is preserved.
  */
  treeForStyles(tree) {
    this._requireBuildPackages();

    if (!tree) {
      return tree;
    }

    return new Funnel(tree, {
      destDir: 'app/styles',
      annotation: `Addon#treeForStyles (${this.name})`,
    });
  },

  /**
    Returns the tree for all vendor files

    @public
    @method treeForVendor
    @param {Tree} tree
    @return {Tree} Vendor file tree
  */
  treeForVendor(tree) {
    return tree;
  },

  /**
    Returns the tree for all test support files

    @public
    @method treeForTestSupport
    @param {Tree} tree
    @return {Tree} Test Support file tree
  */
  treeForTestSupport(tree) {
    return tree;
  },

  /**
    Returns the tree for all public files

    @public
    @method treeForPublic
    @param {Tree} tree
    @return {Tree} Public file tree
  */
  treeForPublic(tree) {
    this._requireBuildPackages();

    if (!tree) {
      return tree;
    }

    return new Funnel(tree, {
      srcDir: '/',
      destDir: `/${this.moduleName()}`,
      annotation: `Addon#treeForPublic (${this.name})`,
    });
  },

  /**
   Returns the tree for all test files namespaced to a given addon.

   @public
   @method treeForAddonTestSupport
   @param {Tree} tree
   @return {Tree}
   */
  treeForAddonTestSupport(tree) {
    if (!tree) {
      return tree;
    }

    let namespacedTree = new Funnel(tree, {
      srcDir: '/',
      destDir: `/${this.moduleName()}/test-support`,
      annotation: `Addon#treeForTestSupport (${this.name})`,
    });

    if (registryHasPreprocessor(this.registry, 'js')) {
      return this.preprocessJs(namespacedTree, '/', this.name, {
        registry: this.registry,
      });
    } else {
      this._warn(`Addon test support files were detected in \`${this._treePathFor('addon-test-support')}\`, but no JavaScript ` +
                 `preprocessors were found for \`${this.name}\`. Please make sure to add a preprocessor ` +
                 `(most likely \`ember-cli-babel\`) to \`dependencies\` (NOT \`devDependencies\`) in ` +
                 `\`${this.name}\`'s \`package.json\`.`);

      return processModulesOnly(namespacedTree, `Babel Fallback - Addon#treeForAddonTestSupport (${this.name})`);
    }
  },

  /**
    Runs the styles tree through preprocessors.

    @private
    @method compileStyles
    @param {Tree} addonStylesTree Styles file tree
    @return {Tree} Compiled styles tree
  */
  compileStyles(addonStylesTree) {
    this._requireBuildPackages();

    if (addonStylesTree) {
      let preprocessedStylesTree = this._addonPreprocessTree('css', addonStylesTree);

      let processedStylesTree = preprocessCss(preprocessedStylesTree, '/', '/', {
        outputPaths: { 'addon': `${this.name}.css` },
        registry: this.registry,
      });

      return this._addonPostprocessTree('css', processedStylesTree);
    }
  },

  /**
    Looks in the addon/ and addon/templates trees to determine if template files
    exists that need to be precompiled.

    This is executed once when building, but not on rebuilds.

    @private
    @method shouldCompileTemplates
    @return {Boolean} indicates if templates need to be compiled for this addon
  */
  shouldCompileTemplates() {
    return this._fileSystemInfo().hasTemplates;
  },

  /**
     Looks in the addon/ and addon/templates trees to determine if template files
     exists in the pods format that need to be precompiled.

     This is executed once when building, but not on rebuilds.

     @private
     @method _shouldCompilePodTemplates
     @return {Boolean} indicates if pod based templates need to be compiled for this addon
  */
  _shouldCompilePodTemplates() {
    return this._fileSystemInfo().hasPodTemplates;
  },

  _fileSystemInfo() {
    if (this._cachedFileSystemInfo) {
      return this._cachedFileSystemInfo;
    }

    let jsExtensions = this.registry.extensionsForType('js');
    let templateExtensions = this.registry.extensionsForType('template');
    let addonTreePath = this._treePathFor('addon');
    let addonTemplatesTreePath = this._treePathFor('addon-templates');
    let addonTemplatesTreeInAddonTree = addonTemplatesTreePath.indexOf(addonTreePath) === 0;

    let files = this._getAddonTreeFiles();

    let addonTemplatesRelativeToAddonPath = addonTemplatesTreeInAddonTree && addonTemplatesTreePath.replace(`${addonTreePath}/`, '');
    let podTemplateMatcher = new RegExp(`template.(${templateExtensions.join('|')})$`);
    let hasPodTemplates = files.some(file => {
      // short circuit if this is actually a `addon/templates` file
      if (addonTemplatesTreeInAddonTree && file.indexOf(addonTemplatesRelativeToAddonPath) === 0) {
        return false;
      }

      return podTemplateMatcher.test(file);
    });

    let jsMatcher = new RegExp(`(${jsExtensions.join('|')})$`);
    let hasJSFiles = files.some(file => jsMatcher.test(file));

    if (!addonTemplatesTreeInAddonTree) {
      files = files.concat(this._getAddonTemplatesTreeFiles());
    }

    let extensionMatcher = new RegExp(`(${templateExtensions.join('|')})$`);
    let hasTemplates = files.some(file => extensionMatcher.test(file));

    this._cachedFileSystemInfo = {
      hasJSFiles,
      hasTemplates,
      hasPodTemplates,
    };

    return this._cachedFileSystemInfo;
  },

  _getAddonTreeFiles() {
    let addonTreePath = this._treePathFor('addon');

    if (fs.existsSync(addonTreePath)) {
      return walkSync(addonTreePath);
    }

    return [];
  },

  _getAddonTemplatesTreeFiles() {
    let addonTemplatesTreePath = this._treePathFor('addon-templates');

    if (fs.existsSync(addonTemplatesTreePath)) {
      return walkSync(addonTemplatesTreePath);
    }

    return [];
  },

  _addonTemplateFiles(addonTree) {
    this._requireBuildPackages();

    if (this._cachedAddonTemplateFiles) {
      return this._cachedAddonTemplateFiles;
    }

    let trees = [];
    let addonTemplates = this._treeFor('addon-templates');
    let standardTemplates;

    if (addonTemplates) {
      standardTemplates = new Funnel(addonTemplates, {
        srcDir: '/',
        destDir: `${this.name}/templates`,
        annotation: `Addon#_addonTemplateFiles (${this.name})`,
      });

      trees.push(standardTemplates);
    }

    if (this._shouldCompilePodTemplates()) {
      let includePatterns = this.registry.extensionsForType('template')
        .map(extension => `**/*/template.${extension}`);

      let podTemplates = new Funnel(addonTree, {
        include: includePatterns,
        destDir: `${this.name}/`,
        annotation: 'Funnel: Addon Pod Templates',
      });

      trees.push(podTemplates);
    }

    this._cachedAddonTemplateFiles = mergeTrees(trees, {
      annotation: `TreeMerge (${this.name} templates)`,
    });

    return this._cachedAddonTemplateFiles;
  },

  /**
    Runs the templates tree through preprocessors.

    @private
    @method compileTemplates
    @param {Tree} tree Templates file tree
    @return {Tree} Compiled templates tree
  */
  compileTemplates(addonTree) {
    this._requireBuildPackages();

    if (this.shouldCompileTemplates()) {
      if (!experiments.DELAYED_TRANSPILATION && !registryHasPreprocessor(this.registry, 'template')) {
        throw new SilentError(`Addon templates were detected, but there are no template compilers registered for \`${this.name}\`. ` +
          `Please make sure your template precompiler (commonly \`ember-cli-htmlbars\`) is listed in \`dependencies\` ` +
          `(NOT \`devDependencies\`) in \`${this.name}\`'s \`package.json\`.`);
      }

      let preprocessedTemplateTree = this._addonPreprocessTree('template', this._addonTemplateFiles(addonTree));

      let processedTemplateTree;
      if (!experiments.DELAYED_TRANSPILATION || registryHasPreprocessor(this.registry, 'template')) {
        processedTemplateTree = preprocessTemplates(preprocessedTemplateTree, {
          annotation: `compileTemplates(${this.name})`,
          registry: this.registry,
        });
      } else {
        processedTemplateTree = preprocessedTemplateTree;
      }

      let postprocessedTemplateTree = this._addonPostprocessTree('template', processedTemplateTree);

      return processModulesOnly(postprocessedTemplateTree, 'Babel: Modules for Templates');
    }
  },

  /**
    Runs the addon tree through preprocessors.

    @private
    @method compileAddon
    @param {Tree} tree Addon file tree
    @return {Tree} Compiled addon tree
  */
  compileAddon(tree) {
    this._requireBuildPackages();

    if (!this.options) {
      this._warn(
        `Ember CLI addons manage their own module transpilation during the \`treeForAddon\` processing. ` +
        `\`${this.name}\` (found at \`${this.root}\`) has removed \`this.options\` ` +
        `which conflicts with the addons ability to transpile its \`addon/\` files properly. ` +
        `Falling back to default babel configuration options.`
      );

      this.options = {};
    }

    if (!this.options.babel) {
      this._warn(
        `Ember CLI addons manage their own module transpilation during the \`treeForAddon\` processing. ` +
        `\`${this.name}\` (found at \`${this.root}\`) has overridden the \`this.options.babel\` ` +
        `options which conflicts with the addons ability to transpile its \`addon/\` files properly. ` +
        `Falling back to default babel configuration options.`
      );

      this.options.babel = this.__originalOptions.babel;
    }

    let emberCLIBabelConfigKey = this._emberCLIBabelConfigKey();
    if (!this.options[emberCLIBabelConfigKey]) {
      this._warn(
        `Ember CLI addons manage their own module transpilation during the \`treeForAddon\` processing. ` +
        `\`${this.name}\` (found at \`${this.root}\`) has overridden the \`this.options.${emberCLIBabelConfigKey}\` ` +
        `options which conflicts with the addons ability to transpile its \`addon/\` files properly. ` +
        `Falling back to default babel configuration options.`
      );

      this.options[emberCLIBabelConfigKey] = this.__originalOptions[emberCLIBabelConfigKey];
    }

    let addonJs = this.processedAddonJsFiles(tree);
    let templatesTree = this.compileTemplates(tree);

    let trees = [addonJs, templatesTree].filter(Boolean);

    return mergeTrees(trees, {
      overwrite: true,
      annotation: `Addon#compileAddon(${this.name})`,
    });
  },

  /**
    Returns a tree with JSHhint output for all addon JS.

    @private
    @method jshintAddonTree
    @return {Tree} Tree with JShint output (tests)
  */
  jshintAddonTree() {
    this._requireBuildPackages();

    let trees = [];

    let addonPath = this._treePathFor('addon');
    if (fs.existsSync(addonPath)) {
      let addonJs = new Funnel(this.addonJsFiles(addonPath), {
        srcDir: this.moduleName(),
        destDir: 'addon',
        allowEmpty: true,
      });
      let lintAddonJsTrees = this._eachProjectAddonInvoke('lintTree', ['addon', addonJs]);

      let addonTemplates = new Funnel(this._addonTemplateFiles(addonPath), {
        srcDir: `${this.moduleName()}/templates`,
        destDir: 'addon/templates',
        allowEmpty: true,
      });
      let lintTemplateTrees = this._eachProjectAddonInvoke('lintTree', ['templates', addonTemplates]);

      trees = trees.concat(lintAddonJsTrees, lintTemplateTrees);
    }

    let addonTestSupportPath = this._treePathFor('addon-test-support');
    if (fs.existsSync(addonTestSupportPath)) {
      let addonTestSupportTree = new Funnel(addonTestSupportPath, { destDir: 'addon-test-support' });
      let lintAddonTestSupportJsTrees = this._eachProjectAddonInvoke('lintTree', ['addon-test-support', addonTestSupportTree]);
      trees = trees.concat(lintAddonTestSupportJsTrees);
    }

    let appPath = this._treePathFor('app');
    if (fs.existsSync(appPath)) {
      let appTree = new Funnel(appPath, { destDir: 'app' });
      let lintAppJsTrees = this._eachProjectAddonInvoke('lintTree', ['app', appTree]);
      trees = trees.concat(lintAppJsTrees);
    }

    let testSupportPath = this._treePathFor('test-support');
    if (fs.existsSync(testSupportPath)) {
      let testSupportTree = new Funnel(testSupportPath, { destDir: 'test-support' });
      let lintTestSupportJsTrees = this._eachProjectAddonInvoke('lintTree', ['test-support', testSupportTree]);
      trees = trees.concat(lintTestSupportJsTrees);
    }

    let lintTrees = trees.filter(Boolean);
    let lintedAddon = mergeTrees(lintTrees, {
      overwrite: true,
      annotation: 'TreeMerger (addon-lint)',
    });

    return new Funnel(lintedAddon, {
      srcDir: '/',
      destDir: `${this.name}/tests/`,
      annotation: `Funnel: Addon#jshintAddonTree(${this.name})`,
    });
  },

  /**
    Returns a tree containing the addon's js files

    @private
    @method addonJsFiles
    @return {Tree} The filtered addon js files
  */
  addonJsFiles(tree) {
    this._requireBuildPackages();

    let includePatterns = this.registry.extensionsForType('js')
      .map(extension => new RegExp(`${extension}$`));

    return new Funnel(tree, {
      include: includePatterns,
      destDir: this.moduleName(),
      annotation: 'Funnel: Addon JS',
    });
  },


  /**
    Preprocesses a javascript tree.

    @private
    @method preprocessJs
    @return {Tree} Preprocessed javascript
  */
  preprocessJs() {
    return preprocessJs.apply(preprocessJs, arguments);
  },

  /**
    Returns a tree with all javascript for this addon.

    @private
    @method processedAddonJsFiles
    @param {Tree} the tree to preprocess
    @return {Tree} Processed javascript file tree
  */
  processedAddonJsFiles(addonTree) {
    let preprocessedAddonJS = this._addonPreprocessTree('js', this.addonJsFiles(addonTree));

    let processedAddonJS = this.preprocessJs(preprocessedAddonJS, '/', this.name, {
      annotation: `processedAddonJsFiles(${this.name})`,
      registry: this.registry,
    });

    let postprocessedAddonJs = this._addonPostprocessTree('js', processedAddonJS);

    if (!registryHasPreprocessor(this.registry, 'js')) {
      this._warn(`Addon files were detected in \`${this._treePathFor('addon')}\`, but no JavaScript ` +
                 `preprocessors were found for \`${this.name}\`. Please make sure to add a preprocessor ` +
                 '(most likely `ember-cli-babel`) to in `dependencies` (NOT `devDependencies`) in ' +
                 `\`${this.name}\`'s \`package.json\`.`);

      postprocessedAddonJs = processModulesOnly(
        postprocessedAddonJs,
        `Babel Fallback - Addon#processedAddonJsFiles(${this.name})`
      );
    }

    return postprocessedAddonJs;
  },

  /**
    Returns the module name for this addon.

    @public
    @method moduleName
    @return {String} module name
  */
  moduleName() {
    if (!this.modulePrefix) {
      this.modulePrefix = (this.modulePrefix || this.name).toLowerCase().replace(/\s/g, '-');
    }

    return this.modulePrefix;
  },

  /**
    Returns the path for addon blueprints.

    @public
    @method blueprintsPath
    @return {String} The path for blueprints

    @example
    - [ember-cli-coffeescript](https://github.com/kimroen/ember-cli-coffeescript/blob/v1.13.2/index.js#L26)
  */
  blueprintsPath() {
    let blueprintPath = path.join(this.root, 'blueprints');

    if (fs.existsSync(blueprintPath)) {
      return blueprintPath;
    }
  },

  /**
    Augments the applications configuration settings.

    Object returned from this hook is merged with the application's configuration object.

    Application's configuration always take precedence.

    #### Uses:

    - Modifying configuration options (see list of defaults [here](https://github.com/ember-cli/ember-cli/blob/v2.4.3/lib/broccoli/ember-app.js#L163))
      - For example
        - `minifyJS`
        - `storeConfigInMeta`
        - et, al

    @public
    @method config
    @param {String} env Name of current environment (ie "development")
    @param {Object} baseConfig Initial application configuration
    @return {Object} Configuration object to be merged with application configuration.

    @example
    ```js
    config(environment, appConfig) {
      return {
        someAddonDefault: "foo"
      };
    }
    ```
  */
  config(env, baseConfig) {
    let configPath = path.join(this.root, 'config', 'environment.js');

    if (fs.existsSync(configPath)) {
      const configGenerator = require(configPath);

      return configGenerator(env, baseConfig);
    }
  },

  /**
    @public
    @method dependencies
    @return {Object} The addon's dependencies based on the addon's package.json
  */
  dependencies() {
    let pkg = this.pkg;
    return pkg ? Object.assign({}, pkg.devDependencies, pkg.dependencies) : {};
  },

  /**
    @public
    @method isEnabled
    @return {Boolean} Whether or not this addon is enabled
  */
  isEnabled() {
    return true;
  },

  /**
    Can be used to exclude addons from being added as a child addon.

    #### Uses:

    - Abstract away multiple addons while only including one into the built assets

    @public
    @method shouldIncludeChildAddon
    @param {Addon} childAddon
    @return {Boolean} Whether or not a child addon is supposed to be included

    @example
    ```js
    shouldIncludeChildAddon(childAddon) {
      if(childAddon.name === 'ember-cli-some-legacy-select-component') {
        return this.options.legacyMode;
      } else if(childAddon.name === 'ember-cli-awesome-new-select-component') {
        return !this.options.legacyMode;
      } else {
        return this._super.shouldIncludeChildAddon.apply(this, arguments);
      }
    }
    ```
  */
  shouldIncludeChildAddon() {
    return true;
  },
};

// Methods without default implementation

/**
  Allows the specification of custom addon commands.
  Expects you to return an object whose key is the name of the command and value is the command instance..

  This function is not implemented by default

  #### Uses:

  - Include custom commands into consuming application

  @public
  @method includedCommands
  @return {Object} An object with included commands

  @example
  ```js
  includedCommands() {
    return {
      'do-foo': require('./lib/commands/foo')
    };
  }
  ```
*/


/**
  Allows addons to define a custom transfrom function that other addons and app can use when using `app.import`.

  This function is not implemented by default

  #### Uses:

  - An app or addons want to transform a dependency that is being imported using `app.import`.

  @public
  @method importTransforms
  @return {Object} An object with custom transforms

  @example
  ```js
  importTransforms() {
    return {
      'my-custom-transform': function(tree, options) {
        // transform the incoming tree and return the updated tree
      }
    };
  }
  ```

  Alternatively, if you want to process `options` before being passed into the custom transform function, use:

  @example
  ```js
  importTransforms() {
    return {
      'my-custom-transform': {
        transform: function(tree, options) {
            // transform the incoming tree and return the updated tree
        },
        processOptions: function(assetPath, entry, options) {
          // process your options

          return options
        }
    };
  }
  ```
*/

/**
  Pre-process a tree

  #### Uses:

  - removing / adding files from the build.

  @public
  @method preprocessTree
  @param {String} type What kind of tree (eg. 'js', 'css', 'src', 'template')
  @param {Tree} tree Tree to process
  @return {Tree} Processed tree
 */


/**
  Post-process a tree

  @public
  @method postprocessTree
  @param {String} type What kind of tree (eg. 'js', 'css', 'src', 'template')
  @param {Tree} tree Tree to process
  @return {Tree} Processed tree

  @example
  - [broccoli-asset-rev](https://github.com/rickharrison/broccoli-asset-rev/blob/c82c3580855554a31f7d6600b866aecf69cdaa6d/index.js#L29)
 */


/**
  This hook allows you to make changes to the express server run by ember-cli.

  It's passed a `startOptions` object which contains:
  - `app` Express server instance
  - `options` A hash with:
    - `project` Current {{#crossLink "Project"}}project{{/crossLink}}
    - `watcher`
    - `environment`

  This function is not implemented by default

  #### Uses:

  - Tacking on headers to each request
  - Modifying the request object

  *Note:* that this should only be used in development, and if you need the same behavior in production you'll
  need to configure your server.

  @public
  @method serverMiddleware
  @param {Object} startOptions Express server start options

  @example
  ```js
  serverMiddleware(startOptions) {
    var app = startOptions.app;

    app.use(function(req, res, next) {
      // Some middleware
    });
  }
  ```

  - [ember-cli-content-security-policy](https://github.com/rwjblue/ember-cli-content-security-policy/blob/v0.5.0/index.js#L84)
  - [history-support-addon](https://github.com/ember-cli/ember-cli/blob/v2.4.3/lib/tasks/server/middleware/history-support/index.js#L25)
 */


/**
 This hook allows you to make changes to the express server run by testem.

 This function is not implemented by default

 #### Uses:

 - Adding custom test-specific endpoints
 - Manipulating HTTP requests in tests

 @public
 @method testemMiddleware
 @param {Object} app the express app instance
 */


/**
  This hook is called before a build takes place.

  @public
  @method preBuild
  @param {Object} result Build object
*/


/**
  This hook is called after a build is complete.

  It's passed a `result` object which contains:
  - `directory` Path to build output

  #### Uses:

  - Slow tree listing
  - May be used to manipulate your project after build has happened

  @public
  @method postBuild
  @param {Object} result Build result object
*/


/**
  This hook is called after the build has been processed and the build files have been copied to the output directory

  It's passed a `result` object which contains:
  - `directory` Path to build output

  @public
  @method outputReady
  @param {Object} result Build result object

  @example
  - Opportunity to symlink or copy files elsewhere.
  - [ember-cli-rails-addon](https://github.com/rondale-sc/ember-cli-rails-addon/blob/v0.7.0/index.js#L45)
    - In this case we are using this in tandem with a rails middleware to remove a lock file.
      This allows our ruby gem to block incoming requests until after the build happens reliably.
 */


/**
  This hook is called when an error occurs during the preBuild, postBuild or outputReady hooks
  for addons, or when the build fails

  #### Uses:

  - Custom error handling during build process

  @public
  @method buildError
  @param {Error} error The error that was caught during the processes listed above

  @example
  - [ember-cli-rails-addon](https://github.com/rondale-sc/ember-cli-rails-addon/blob/v0.7.0/index.js#L11)
*/


/**
 Used to add preprocessors to the preprocessor registry. This is often used by addons like [ember-cli-htmlbars](https://github.com/ember-cli/ember-cli-htmlbars)
 and [ember-cli-coffeescript](https://github.com/kimroen/ember-cli-coffeescript) to add a `template` or `js` preprocessor to the registry.

 **Uses:**

 - Adding preprocessors to the registry.

 @public
 @method setupPreprocessorRegistry
 @param {String} type either `"self"` or `"parent"`
 @param registry the registry to be set up

 @example
 ```js
 setupPreprocessorRegistry(type, registry) {
   // ensure that broccoli-ember-hbs-template-compiler is not processing hbs files
   registry.remove('template', 'broccoli-ember-hbs-template-compiler');

   registry.add('template', {
     name: 'ember-cli-htmlbars',
     ext: 'hbs',
     _addon: this,
     toTree(tree) {
       var htmlbarsOptions = this._addon.htmlbarsOptions();
       return htmlbarsCompile(tree, htmlbarsOptions);
     },

     precompile(string) {
       var htmlbarsOptions = this._addon.htmlbarsOptions();
       var templateCompiler = htmlbarsOptions.templateCompiler;
       return utils.template(templateCompiler, string);
     }
   });

   if (type === 'parent') {
     this.parentRegistry = registry;
   }
 }
 ```
*/


/**
 Return value is merged into the **tests** tree. This lets you inject
 linter output as test results.

 **Uses:**

 - JSHint
 - any other form of automated test generation that turns code into tests

 @public
 @method lintTree
 @param {String} treeType `app`, `tests`, `templates`, or `addon`
 @param {Tree} tree tree of files (JavaScript files for `app`, `tests`, and `addon` types)

 @example
 - [ember-cli-qunit](https://github.com/ember-cli/ember-cli-qunit/blob/v1.4.1/index.js#L206)
 - [ember-cli-mocha](https://github.com/ef4/ember-cli-mocha/blob/66803037fe203b24e96dea83a2bd91de48b842e1/index.js#L101)
*/


/**
 Allow addons to implement contentFor method to add string output into the associated `{{content-for 'foo'}}` section in `index.html`

 **Uses:**

 - For instance, to inject analytics code into `index.html`

 @public
 @method contentFor
 @param type
 @param config
 @param content

 @example
 - [ember-cli-google-analytics](https://github.com/pgrippi/ember-cli-google-analytics/blob/v1.5.0/index.js#L79)
*/

function methodsForTreeType(treeType) {
  let treeMethods = DEFAULT_TREE_FOR_METHOD_METHODS[treeType];

  return GLOBAL_TREE_FOR_METHOD_METHODS.concat(treeMethods);
}

let Addon = CoreObject.extend(addonProto);

Addon.prototype[BUILD_BABEL_OPTIONS_FOR_PREPROCESSORS] = function() {
  let emberCLIBabelInstance = findAddonByName(this.addons, 'ember-cli-babel');
  let version;
  if (emberCLIBabelInstance) {
    version = require(path.join(emberCLIBabelInstance.root, 'package')).version;
  }

  if (version && semver.satisfies(version, '^5')) {
    return {
      modules: 'amdStrict',
      moduleIds: true,
      resolveModuleSource: require('amd-name-resolver').moduleResolve,
    };
  } else {
    return {};
  }
};

module.exports = Addon;
module.exports._resetTreeCache = _resetTreeCache;
module.exports._treeCache = ADDON_TREE_CACHE;<|MERGE_RESOLUTION|>--- conflicted
+++ resolved
@@ -366,15 +366,8 @@
 
       // Addon names in index.js and package.json should be the same at all times whether they have scope or not.
       if (this.root === this.parent.root) {
-<<<<<<< HEAD
-        if (parentName !== this.name && !this._hasWarnedForMismatchedNames) {
-          this.ui.writeWarnLine(
-            'Your names in package.json and index.js should match. ' +
-            `You currently have ${parentName} in package.json and ${this.name} in index.js.`);
-=======
         if (parentName !== this.name && !process.env.EMBER_CLI_IGNORE_ADDON_NAME_MISMATCH) {
           let pathToDisplay = process.cwd() === this.root ? process.cwd() : path.relative(process.cwd(), this.root);
->>>>>>> 170b26f7
 
           throw new SilentError(
             'Your names in package.json and index.js should match. ' +
