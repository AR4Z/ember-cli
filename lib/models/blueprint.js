--- conflicted
+++ resolved
@@ -1355,10 +1355,7 @@
 Blueprint.ignoredUpdateFiles = [
   '.gitkeep',
   'app.css',
-<<<<<<< HEAD
-=======
-  'LICENSE.md'
->>>>>>> 3e9ed2f9
+  'LICENSE.md',
 ];
 
 /**
