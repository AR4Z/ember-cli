/* global require, module, escape */
'use strict';

/**
@module ember-cli
*/
const fs = require('fs');
const existsSync = require('exists-sync');
const path = require('path');
const p = require('ember-cli-preprocess-registry/preprocessors');
const chalk = require('chalk');
const escapeRegExp = require('escape-string-regexp');

const Project = require('../models/project');
const cleanBaseURL = require('clean-base-url');
const SilentError = require('silent-error');

let preprocessJs = p.preprocessJs;
let preprocessCss = p.preprocessCss;
let isType = p.isType;

let preprocessTemplates = p.preprocessTemplates;

let preprocessMinifyCss = p.preprocessMinifyCss;

const Babel = require('broccoli-babel-transpiler');
const concat = require('broccoli-concat');

const ConfigReplace = require('broccoli-config-replace');
const ConfigLoader = require('broccoli-config-loader');
const mergeTrees = require('./merge-trees');
const shimAmd = require('./amd-shim');
const WatchedDir = require('broccoli-source').WatchedDir;
const UnwatchedDir = require('broccoli-source').UnwatchedDir;

const merge = require('ember-cli-lodash-subset').merge;
const defaultsDeep = require('ember-cli-lodash-subset').defaultsDeep;
const omitBy = require('ember-cli-lodash-subset').omitBy;
const isNull = require('ember-cli-lodash-subset').isNull;
const Funnel = require('broccoli-funnel');
const funnelReducer = require('broccoli-funnel-reducer');
const logger = require('heimdalljs-logger')('ember-cli:ember-app');
const addonProcessTree = require('../utilities/addon-process-tree');

let DEFAULT_CONFIG = {
  storeConfigInMeta: true,
  autoRun: true,
  outputPaths: {
    app: {
      html: 'index.html',
    },
    tests: {
      js: '/assets/tests.js',
    },
    vendor: {
      css: '/assets/vendor.css',
      js: '/assets/vendor.js',
    },
    testSupport: {
      css: '/assets/test-support.css',
      js: {
        testSupport: '/assets/test-support.js',
        testLoader: '/assets/test-loader.js',
      },
    },
  },
  minifyCSS: {
    options: { relativeTo: 'assets' },
  },
  sourcemaps: {},
  trees: {},
  jshintrc: {},
  addons: {},
};

class EmberApp {
  /**
   EmberApp is the main class Ember CLI uses to manage the Broccoli trees
   for your application. It is very tightly integrated with Broccoli and has
   a `toTree()` method you can use to get the entire tree for your application.

   Available init options:
   - storeConfigInMeta, defaults to `true`
   - autoRun, defaults to `true`
   - outputPaths, defaults to `{}`
   - minifyCSS, defaults to `{enabled: !!isProduction,options: { relativeTo: 'assets' }}
   - minifyJS, defaults to `{enabled: !!isProduction}
   - sourcemaps, defaults to `{}`
   - trees, defaults to `{}`
   - jshintrc, defaults to `{}`
   - vendorFiles, defaults to `{}`
   - addons, defaults to `{ blacklist: [], whitelist: [] }`

   @class EmberApp
   @constructor
   @param {Object} [defaults]
   @param {Object} [options={}] Configuration options
   */
  constructor(defaults, options) {
    if (arguments.length === 0) {
      options = {};
    } else if (arguments.length === 1) {
      options = defaults;
    } else {
      defaultsDeep(options, defaults);
    }

    this._initProject(options);
    this.name = options.name || this.project.name();

    this.env = EmberApp.env();
    this.isProduction = (this.env === 'production');

    this.registry = options.registry || p.defaultRegistry(this);

    this.bowerDirectory = this.project.bowerDirectory;

    this._initTestsAndHinting(options);
    this._initOptions(options);
    this._initVendorFiles();

    this._styleOutputFiles = {};
    this._scriptOutputFiles = {};
    this.amdModuleNames = null;

    this.legacyFilesToAppend = [];
    this.vendorStaticStyles = [];
    this.otherAssetPaths = [];
    this.legacyTestFilesToAppend = [];
    this.vendorTestStaticStyles = [];

    this.trees = this.options.trees;

    this.populateLegacyFiles();
    p.setupRegistry(this);
    this._notifyAddonIncluded();

    if (!this._addonInstalled('loader.js') && !this.options._ignoreMissingLoader) {
      throw new SilentError('The loader.js addon is missing from your project, please add it to `package.json`.');
    }
  }

  /**
    Initializes the `tests` and `hinting` properties.

    Defaults to `false` unless `ember test` was used or this is *not* a production build.

    @private
    @method _initTestsAndHinting
    @param {Object} options
  */
  _initTestsAndHinting(options) {
    let testsEnabledDefault = process.env.EMBER_CLI_TEST_COMMAND || !this.isProduction;

    this.tests = options.hasOwnProperty('tests') ? options.tests : testsEnabledDefault;
    this.hinting = options.hasOwnProperty('hinting') ? options.hinting : testsEnabledDefault;
  }

  /**
    Initializes the `project` property from `options.project` or the
    closest Ember CLI project from the current working directory.

    @private
    @method _initProject
    @param {Object} options
  */
  _initProject(options) {
    let app = this;

    this.project = options.project || Project.closestSync(process.cwd());

    if (options.configPath) {
      this.project.configPath = function() { return app._resolveLocal(options.configPath); };
    }
  }

  /**
    Initializes the `options` property from the `options` parameter and
    a set of default values from Ember CLI.

    @private
    @method _initOptions
    @param {Object} options
  */
  _initOptions(options) {
    let srcPath = this._resolveLocal('src');
    let srcTree = existsSync(srcPath) ? new WatchedDir(srcPath) : null;

    let appTree = new WatchedDir(this._resolveLocal('app'));

    let testsPath = this._resolveLocal('tests');
    let testsTree = existsSync(testsPath) ? new WatchedDir(testsPath) : null;

    // these are contained within app/ no need to watch again
    // (we should probably have the builder or the watcher dedup though)
    let stylesTree = new UnwatchedDir(this._resolveLocal('app/styles'));
    let templatesPath = this._resolveLocal('app/templates');
    let templatesTree = existsSync(templatesPath) ? new UnwatchedDir(templatesPath) : null;

    // do not watch bower's default directory by default
    let bowerDirectory = this._resolveLocal(this.bowerDirectory);
    let bowerTree = this.project._watchmanInfo.enabled ? bowerDirectory : new UnwatchedDir(bowerDirectory);

    let vendorPath = this._resolveLocal('vendor');
    let vendorTree = existsSync(vendorPath) ? new WatchedDir(vendorPath) : null;

<<<<<<< HEAD
    let publicPath = this._resolveLocal('public');
    let publicTree = existsSync(publicPath) ? new WatchedDir(publicPath) : null;

    let detectedDefaultOptions = {
      babel: {
        modules: 'amdStrict',
        moduleIds: true,
        resolveModuleSource: require('amd-name-resolver').moduleResolve,
      },
      jshintrc: {
        app: this.project.root,
        tests: testsPath,
      },
      minifyCSS: {
        enabled: this.isProduction,
        options: { processImport: false },
      },
      minifyJS: {
        enabled: this.isProduction,
      },
      outputPaths: {
        app: {
          css: {
            'app': `/assets/${this.name}.css`,
          },
          js: `/assets/${this.name}.js`,
=======
  let detectedDefaultOptions = {
    babel: {
      modules: 'amd',
      moduleIds: true,
      resolveModuleSource: require('amd-name-resolver').moduleResolve,
    },
    jshintrc: {
      app: this.project.root,
      tests: this._resolveLocal('tests'),
    },
    minifyCSS: {
      enabled: this.isProduction,
      options: { processImport: false },
    },
    minifyJS: {
      enabled: this.isProduction,
    },
    outputPaths: {
      app: {
        css: {
          'app': `/assets/${this.name}.css`,
>>>>>>> 05eccf6f
        },
      },
      sourcemaps: {
        enabled: !this.isProduction,
        extensions: ['js'],
      },
      trees: {
        src: srcTree,
        app: appTree,
        tests: testsTree,
        styles: stylesTree,
        templates: templatesTree,
        bower: bowerTree,
        vendor: vendorTree,
        public: publicTree,
      },
    };

    let emberCLIBabelInstance = this.project.findAddonByName('ember-cli-babel');
    if (emberCLIBabelInstance) {
      // future versions of ember-cli-babel will be moving the location for its
      // own configuration options out of `babel` and will be issuing a deprecation
      // if used in the older way
      //
      // see: https://github.com/babel/ember-cli-babel/pull/105
      let emberCLIBabelConfigKey = emberCLIBabelInstance.configKey || 'babel';
      detectedDefaultOptions[emberCLIBabelConfigKey] = detectedDefaultOptions[emberCLIBabelConfigKey] || {};
      detectedDefaultOptions[emberCLIBabelConfigKey].compileModules = true;
    }

    this.options = defaultsDeep(options, detectedDefaultOptions, DEFAULT_CONFIG);

    // For now we must disable Babel sourcemaps due to unforseen
    // performance regressions.
    if (!('sourceMaps' in this.options.babel)) {
      this.options.babel.sourceMaps = false;
    }
  }

  /**
    Resolves a path relative to the project's root

    @private
    @method _resolveLocal
  */
  _resolveLocal(to) {
    return path.join(this.project.root, to);
  }

  /**
    @private
    @method _initVendorFiles
  */
  _initVendorFiles() {
    let bowerDeps = this.project.bowerDependencies();
    let ember = this.project.findAddonByName('ember-source');
    let addonEmberCliShims = this.project.findAddonByName('ember-cli-shims');
    let bowerEmberCliShims = bowerDeps['ember-cli-shims'];
    let developmentEmber;
    let productionEmber;
    let emberShims = null;
    let jquery;

    if (ember) {
      developmentEmber = ember.paths.debug;
      productionEmber = ember.paths.prod;
      emberShims = ember.paths.shims;
      jquery = ember.paths.jquery;
    } else {
      jquery = `${this.bowerDirectory}/jquery/dist/jquery.js`;

      if (bowerEmberCliShims) {
        emberShims = `${this.bowerDirectory}/ember-cli-shims/app-shims.js`;
      }

      // in Ember 1.10 and higher `ember.js` is deprecated in favor of
      // the more aptly named `ember.debug.js`.
      productionEmber = `${this.bowerDirectory}/ember/ember.prod.js`;
      developmentEmber = `${this.bowerDirectory}/ember/ember.debug.js`;
      if (!existsSync(this._resolveLocal(developmentEmber))) {
        developmentEmber = `${this.bowerDirectory}/ember/ember.js`;
      }
    }

    let handlebarsVendorFiles;
    if ('handlebars' in bowerDeps) {
      handlebarsVendorFiles = {
        development: `${this.bowerDirectory}/handlebars/handlebars.js`,
        production: `${this.bowerDirectory}/handlebars/handlebars.runtime.js`,
      };
    } else {
      handlebarsVendorFiles = null;
    }

    this.vendorFiles = omitBy(merge({
      'jquery.js': jquery,
      'handlebars.js': handlebarsVendorFiles,
      'ember.js': {
        development: developmentEmber,
        production: productionEmber,
      },
      'ember-testing.js': [
        `${this.bowerDirectory}/ember/ember-testing.js`,
        { type: 'test' },
      ],
      'app-shims.js': emberShims,
      'ember-resolver.js': [
        `${this.bowerDirectory}/ember-resolver/dist/modules/ember-resolver.js`, {
          exports: {
            'ember/resolver': ['default'],
          },
        },
      ],
    }, this.options.vendorFiles), isNull);

    if (this._addonInstalled('ember-resolver') || !bowerDeps['ember-resolver']) {
      // if the project is using `ember-resolver` as an addon
      // remove it from `vendorFiles` (the NPM version properly works
      // without `app.import`s)
      delete this.vendorFiles['ember-resolver.js'];
    }

    // Warn if ember-cli-shims is not included.
    // certain versions of `ember-source` bundle them by default,
    // so we must check if that is the load mechanism of ember
    // before checking `bower`.
    if (!emberShims && !addonEmberCliShims && !bowerEmberCliShims) {
      this.project.ui.writeWarnLine('You have not included `ember-cli-shims` in your project\'s `bower.json` or `package.json`. This only works if you provide an alternative yourself and unset `app.vendorFiles[\'app-shims.js\']`.');
    }

    // this is needed to support versions of Ember older than
    // 1.8.0 (when ember-testing.js was added to the deployment)
    if (this.vendorFiles['ember-testing.js'] && !existsSync(this.vendorFiles['ember-testing.js'][0])) {
      delete this.vendorFiles['ember-testing.js'];
    }
  }

  /**
    Returns the environment name

    @public
    @static
    @method env
    @return {String} Environment name
   */
  static env() {
    return process.env.EMBER_ENV || 'development';
  }

  /**
    Provides a broccoli files concatenation filter that's configured
    properly for this application.

    @deprecated
    @method concatFiles
    @param tree
    @param options
    @return
  */
  concatFiles(tree, options) {
    this.project.ui.writeDeprecateLine('EmberApp.concatFiles() is deprecated. Please use the `broccoli-concat` module directly.');
    return this._concatFiles(tree, options);
  }

  /**
    Delegates to `broccoli-concat` with the `sourceMapConfig` option set to `options.sourcemaps`.

    @private
    @method _concatFiles
    @param tree
    @param options
    @return
  */
  _concatFiles(tree, options) {
    options.sourceMapConfig = this.options.sourcemaps;

    return concat(tree, options);
  }

  /**
    Checks the result of `addon.isEnabled()` if it exists, defaults to `true` otherwise.

    @private
    @method _addonEnabled
    @param {Addon} addon
    @return {Boolean}
  */
  _addonEnabled(addon) {
    return !addon.isEnabled || addon.isEnabled();
  }

  /**
    @private
    @method _addonDisabledByBlacklist
    @param {Addon} addon
    @return {Boolean}
  */
  _addonDisabledByBlacklist(addon) {
    let blacklist = this.options.addons.blacklist;
    return !!blacklist && blacklist.indexOf(addon.name) !== -1;
  }

  /**
    @private
    @method _addonDisabledByWhitelist
    @param {Addon} addon
    @return {Boolean}
  */
  _addonDisabledByWhitelist(addon) {
    let whitelist = this.options.addons.whitelist;
    return !!whitelist && whitelist.indexOf(addon.name) === -1;
  }

  /**
    Returns whether an addon should be added to the project

    @private
    @method shouldIncludeAddon
    @param {Addon} addon
    @return {Boolean}
  */
  shouldIncludeAddon(addon) {
    if (!this._addonEnabled(addon)) {
      return false;
    }

    return !this._addonDisabledByBlacklist(addon) && !this._addonDisabledByWhitelist(addon);
  }



  /**
    @private
    @method _notifyAddonIncluded
  */
  _notifyAddonIncluded() {
    this.initializeAddons();

    let addonNames = this.project.addons.map(addon => addon.name);

    if (this.options.addons.blacklist) {
      this.options.addons.blacklist.forEach(addonName => {
        if (addonNames.indexOf(addonName) === -1) {
          throw new Error(`Addon "${addonName}" defined in blacklist is not found`);
        }
      });
    }

    if (this.options.addons.whitelist) {
      this.options.addons.whitelist.forEach(addonName => {
        if (addonNames.indexOf(addonName) === -1) {
          throw new Error(`Addon "${addonName}" defined in whitelist is not found`);
        }
      });
    }

    this.project.addons = this.project.addons.filter(function(addon) {
      addon.app = this;

      if (this.shouldIncludeAddon(addon)) {
        if (addon.included) {
          addon.included(this);
        }

        return addon;
      }
    }, this);
  }

  /**
    Loads and initializes addons for this project.
    Calls initializeAddons on the Project.

    @private
    @method initializeAddons
  */
  initializeAddons() {
    this.project.initializeAddons();
  }

  /**
    Returns a list of trees for a given type, returned by all addons.

    @private
    @method addonTreesFor
    @param  {String} type Type of tree
    @return {Array}       List of trees
   */
  addonTreesFor(type) {
    return this.project.addons.map(addon => {
      if (addon.treeFor) {
        return addon.treeFor(type);
      }
    }).filter(Boolean);
  }

  /**
    Runs addon post-processing on a given tree and returns the processed tree.

    This enables addons to do process immediately **after** the preprocessor for a
    given type is run, but before concatenation occurs. If an addon wishes to
    apply a transform before the preprocessors run, they can instead implement the
    preprocessTree hook.

    To utilize this addons implement `postprocessTree` hook.

    An example, would be to apply some broccoli transform on all JS files, but
    only after the existing pre-processors have run.

    ```js
    module.exports = {
      name: 'my-cool-addon',
      postprocessTree: function(type, tree) {
        if (type === 'js') {
          return someBroccoliTransform(tree);
        }

        return tree;
      }
    }

    ```

    @private
    @method addonPostprocessTree
    @param  {String} type Type of tree
    @param  {Tree}   tree Tree to process
    @return {Tree}        Processed tree
   */
  addonPostprocessTree(type, tree) {
    return addonProcessTree(this.project, 'postprocessTree', type, tree);
  }


  /**
    Runs addon pre-processing on a given tree and returns the processed tree.

    This enables addons to do process immediately **before** the preprocessor for a
    given type is run.  If an addon wishes to apply a transform  after the
    preprocessors run, they can instead implement the postprocessTree hook.

    To utilize this addons implement `preprocessTree` hook.

    An example, would be to remove some set of files before the preprocessors run.

    ```js
    var stew = require('broccoli-stew');

    module.exports = {
      name: 'my-cool-addon',
      preprocessTree: function(type, tree) {
        if (type === 'js' && type === 'template') {
          return stew.rm(tree, someGlobPattern);
        }

        return tree;
      }
    }
    ```

    @private
    @method addonPreprocessTree
    @param  {String} type Type of tree
    @param  {Tree}   tree Tree to process
    @return {Tree}        Processed tree
   */
  addonPreprocessTree(type, tree) {
    return addonProcessTree(this.project, 'preprocessTree', type, tree);
  }

  /**
    Runs addon lintTree hooks and returns a single tree containing all
    their output.

    @private
    @method addonLintTree
    @param  {String} type Type of tree
    @param  {Tree}   tree Tree to process
    @return {Tree}        Processed tree
   */
  addonLintTree(type, tree) {
    let output = this.project.addons.map(addon => {
      if (addon.lintTree) {
        return addon.lintTree(type, tree);
      }
    }).filter(Boolean);

    return this._mergeTrees(output, {
      overwrite: true,
      annotation: `TreeMerger (lint ${type})`,
    });
  }

  /**
    Imports legacy imports in this.vendorFiles

    @private
    @method populateLegacyFiles
  */
  populateLegacyFiles() {
    let name;
    for (name in this.vendorFiles) {
      let args = this.vendorFiles[name];

      if (args === null) { continue; }

      this.import.apply(this, [].concat(args));
    }
  }

  /**
    Returns the tree for app/index.html

    @private
    @method index
    @return {Tree} Tree for app/index.html
  */
  index() {
    let htmlName = this.options.outputPaths.app.html;

    let index;
    if (!this.trees.src) {
      index = this._rawAppIndex(htmlName);

    } else {
      let appIndex = this._rawAppIndex(htmlName);
      let srcIndex = this._rawSrcIndex(htmlName);
      index = this._mergeTrees([appIndex, srcIndex], { overwrite: true });
    }

    return new ConfigReplace(index, this._configTree(), {
      configPath: path.join(this.name, 'config', 'environments', `${this.env}.json`),
      files: [htmlName],
      patterns: this._configReplacePatterns(),
    });
  }

  _rawAppIndex(outputPath) {
    return new Funnel(this.trees.app, {
      files: ['index.html'],
      getDestinationPath: () => outputPath,
      annotation: 'Funnel: index.html',
    });
  }

  _rawSrcIndex(outputPath) {
    return new Funnel(this.trees.src, {
      files: ['ui/index.html'],
      getDestinationPath: () => outputPath,
      annotation: 'Funnel: index.html',
    });
  }

  /**
    Filters styles and templates from the `app` tree.

    @private
    @method _filterAppTree
    @return {Tree}
  */
  _filterAppTree() {
    if (!this._cachedFilterAppTree) {
      let podPatterns = this._podTemplatePatterns();
      let excludePatterns = podPatterns.concat([
        // note: do not use path.sep here Funnel uses
        // walk-sync which always joins with `/` (not path.sep)
        'styles/**/*',
        'templates/**/*',
      ]);

      this._cachedFilterAppTree = new Funnel(this.trees.app, {
        exclude: excludePatterns,
        annotation: 'Funnel: Filtered App',
      });
    }

    return this._cachedFilterAppTree;
  }

  podTemplates() {
    return new Funnel(this.trees.app, {
      include: this._podTemplatePatterns(),
      exclude: ['templates/**/*'],
      destDir: `${this.name}/`,
      annotation: 'Funnel: Pod Templates',
    });
  }

  _templatesTree() {
    if (!this._cachedTemplateTree) {
      let trees = [];
      if (this.trees.templates) {
        let standardTemplates = new Funnel(this.trees.templates, {
          srcDir: '/',
          destDir: `${this.name}/templates`,
          annotation: 'Funnel: Templates',
        });

        trees.push(standardTemplates);
      }

      if (this.trees.app) {
        trees.push(this.podTemplates());
      }

      this._cachedTemplateTree = this._mergeTrees(trees, {
        annotation: 'TreeMerge (templates)',
      });
    }

    return this._cachedTemplateTree;
  }

  /**
    @private
    @method _configReplacePatterns
    @return
  */
  _configReplacePatterns() {
    return [{
      match: /{{rootURL}}/g,
      replacement: calculateRootURL,
    }, {
      match: /{{EMBER_ENV}}/g,
      replacement: calculateEmberENV,
    }, {
      match: /{{content-for ['"](.+)["']}}/g,
      replacement: this.contentFor.bind(this),
    }, {
      match: /{{MODULE_PREFIX}}/g,
      replacement: calculateModulePrefix,
    }];
  }

  /**
    Returns the tree for /tests/index.html

    @private
    @method testIndex
    @return {Tree} Tree for /tests/index.html
   */
  testIndex() {
    let index = new Funnel(this.trees.tests, {
      srcDir: '/',
      files: ['index.html'],
      destDir: '/tests',
      annotation: 'Funnel (test index)',
    });

    return new ConfigReplace(index, this._configTree(), {
      configPath: path.join(this.name, 'config', 'environments', 'test.json'),
      files: ['tests/index.html'],
      env: 'test',
      patterns: this._configReplacePatterns(),
    });
  }

  /**
    Returns the tree for /public

    @private
    @method publicTree
    @return {Tree} Tree for /public
   */
  publicTree() {
    let trees = this.addonTreesFor('public');

    if (this.trees.public) {
      trees.push(this.trees.public);
    }

    return this._mergeTrees(trees, {
      overwrite: true,
      annotation: 'TreeMerge (public)',
    });
  }


  /**
    @private
    @method _processedAppTree
    @return
  */
  _processedAppTree() {
    let addonTrees = this.addonTreesFor('app');
    let mergedApp = this._mergeTrees(addonTrees.concat(this._filterAppTree()), {
      overwrite: true,
      annotation: 'TreeMerger (app)',
    });

    return new Funnel(mergedApp, {
      srcDir: '/',
      destDir: this.name,
      annotation: 'ProcessedAppTree',
    });
  }

  /**
    @private
    @method _processedTemplatesTree
    @return
  */
  _processedTemplatesTree() {
    let addonTrees = this.addonTreesFor('templates');
    let mergedTemplates = this._mergeTrees(addonTrees, {
      overwrite: true,
      annotation: 'TreeMerger (templates)',
    });

    let addonTemplates = new Funnel(mergedTemplates, {
      srcDir: '/',
      destDir: `${this.name}/templates`,
      annotation: 'ProcessedTemplateTree',
    });

    let combinedTemplates = this._mergeTrees([
      addonTemplates,
      this._templatesTree(),
    ], {
      annotation: 'addonPreprocessTree(template)',
      overwrite: true,
    });

    let templates = this.addonPreprocessTree('template', combinedTemplates);

    return this.addonPostprocessTree('template', preprocessTemplates(templates, {
      registry: this.registry,
      annotation: 'TreeMerger (pod & standard templates)',
    }));
  }

  /**
    @private
    @method _podTemplatePatterns
    @return {Array} An array of regular expressions.
  */
  _podTemplatePatterns() {
    return this.registry.extensionsForType('template')
      .map(extension => `**/*/template.${extension}`);
  }

  /**
    @private
    @method _processedTestsTree
    @return
  */
  _processedTestsTree() {
    let addonTrees = this.addonTreesFor('test-support');
    let mergedTests = this._mergeTrees(addonTrees.concat(this.trees.tests), {
      overwrite: true,
      annotation: 'TreeMerger (tests)',
    });

    return new Funnel(mergedTests, {
      srcDir: '/',
      destDir: `${this.name}/tests`,
      annotation: 'ProcessedTestTree',
    });
  }

  /**
    @private
    @method _processedBowerTree
    @return
  */
  _processedBowerTree() {
    if (!this._cachedBowerTree) {
      // do not attempt to merge bower and vendor together
      // if they are the same tree
      if (this.bowerDirectory === 'vendor') {
        return;
      }

      // Don't blow up if there is no bower_components folder.
      if (!existsSync(this.bowerDirectory)) {
        return;
      }

      this._cachedBowerTree = new Funnel(this.trees.bower, {
        srcDir: '/',
        destDir: `${this.bowerDirectory}/`,
        annotation: 'Funnel (bower)',
      });
    }

    return this._cachedBowerTree;
  }

  _addonTree() {
    if (!this._cachedAddonTree) {
      let addonTrees = this.addonTreesFor('addon');

      let combinedAddonTree = this._mergeTrees(addonTrees, {
        overwrite: true,
        annotation: 'TreeMerger: `addon/` trees',
      });

      this._cachedAddonTree = new Funnel(combinedAddonTree, {
        destDir: 'addon-tree-output',
        annotation: 'Funnel: addon-tree-output',
      });
    }

    return this._cachedAddonTree;
  }

  /**
    @private
    @method _processedVendorTree
    @return
  */
  _processedVendorTree() {
    if (!this._cachedVendorTree) {
      let trees = this.addonTreesFor('vendor');

      if (this.trees.vendor) {
        trees.push(this.trees.vendor);
      }

      let mergedVendor = this._mergeTrees(trees, {
        overwrite: true,
        annotation: 'TreeMerger (vendor)',
      });

      this._cachedVendorTree = new Funnel(mergedVendor, {
        srcDir: '/',
        destDir: 'vendor/',
        annotation: 'Funnel (vendor)',
      });
    }

    return this._cachedVendorTree;
  }

  /**
    @private
    @method _processedExternalTree
    @return
  */
  _processedExternalTree() {
    if (!this._cachedExternalTree) {
      let vendor = this._processedVendorTree();
      let bower = this._processedBowerTree();
      let addons = this._addonTree();

      let trees = [vendor].concat(addons);
      if (bower) {
        trees.unshift(bower);
      }

      let externalTree = this._mergeTrees(trees, {
        annotation: 'TreeMerger (ExternalTree)',
        overwrite: true,
      });

      if (this.amdModuleNames) {
        let anonymousAmd = new Funnel(externalTree, {
          files: Object.keys(this.amdModuleNames),
          annotation: 'Funnel (named AMD)',
        });
        externalTree = this._mergeTrees([externalTree, shimAmd(anonymousAmd, this.amdModuleNames)], {
          annotation: 'TreeMerger (named AMD)',
          overwrite: true,
        });
      }

      this._cachedExternalTree = externalTree;
    }

    return this._cachedExternalTree;
  }

  /**
    @private
    @method _configTree
    @return
  */
  _configTree() {
    if (!this._cachedConfigTree) {
      let configPath = this.project.configPath();
      let configTree = new ConfigLoader(path.dirname(configPath), {
        env: this.env,
        tests: this.tests,
        project: this.project,
      });

      this._cachedConfigTree = new Funnel(configTree, {
        srcDir: '/',
        destDir: `${this.name}/config`,
        annotation: 'Funnel (config)',
      });
    }

    return this._cachedConfigTree;
  }

  /**
    @private
    @method _processedEmberCLITree
    @return
  */
  _processedEmberCLITree() {
    if (!this._cachedEmberCLITree) {
      let files = [
        'vendor-prefix.js',
        'vendor-suffix.js',
        'app-prefix.js',
        'app-suffix.js',
        'app-config.js',
        'app-boot.js',
        'test-support-prefix.js',
        'test-support-suffix.js',
        'tests-prefix.js',
        'tests-suffix.js',
      ];
      let emberCLITree = new ConfigReplace(new UnwatchedDir(__dirname), this._configTree(), {
        configPath: path.join(this.name, 'config', 'environments', `${this.env}.json`),
        files,

        patterns: this._configReplacePatterns(),
      });

      this._cachedEmberCLITree = new Funnel(emberCLITree, {
        files,
        srcDir: '/',
        destDir: '/vendor/ember-cli/',
        annotation: 'Funnel (ember-cli-tree)',
      });
    }

    return this._cachedEmberCLITree;
  }

  /**
    Returns the tree for the app and its dependencies

    @private
    @method appAndDependencies
    @return {Tree} Merged tree
  */
  appAndDependencies() {
    let sourceTrees = [];
    let config = this._configTree();
    let templates = this._processedTemplatesTree();

    let app = this.addonPreprocessTree('js', this._mergeTrees([
      this._processedAppTree(),
      templates,
    ].concat(sourceTrees), {
      annotation: 'TreeMerger (preprocessedApp & templates)',
      overwrite: true,
    }));

    let external = this._processedExternalTree();
    let preprocessedApp = preprocessJs(app, '/', this.name, {
      registry: this.registry,
    });

    let postprocessedApp = this.addonPostprocessTree('js', preprocessedApp);
    sourceTrees = sourceTrees.concat([
      external,
      postprocessedApp,
      config,
    ]);

    let emberCLITree = this._processedEmberCLITree();

    sourceTrees.push(emberCLITree);

    return this._mergeTrees(sourceTrees, {
      overwrite: true,
      annotation: 'TreeMerger (appAndDependencies)',
    });
  }

  test() {
    let tests = this.addonPreprocessTree('test', this._processedTestsTree());
    let preprocessedTests = preprocessJs(tests, '/tests', this.name, {
      registry: this.registry,
    });
    let coreTestTree = this.addonPostprocessTree('test', preprocessedTests);

    let appTestTree = this.appTests(coreTestTree);
    let testFilesTree = this.testFiles(coreTestTree);

    return this._mergeTrees([appTestTree, testFilesTree], {
      annotation: 'TreeMerger (test)',
    });
  }

  /**
    @private
    @method appTests
  */
  appTests(coreTestTree) {
    let appTestTrees = [coreTestTree];

    if (this.hinting) {
      Array.prototype.push.apply(appTestTrees, this.lintTestTrees());
    }

    appTestTrees.push(this._processedEmberCLITree());

    appTestTrees = this._mergeTrees(appTestTrees, {
      overwrite: true,
      annotation: 'TreeMerger (appTestTrees)',
    });

    return this._concatFiles(appTestTrees, {
      inputFiles: [`${this.name}/tests/**/*.js`],
      headerFiles: ['vendor/ember-cli/tests-prefix.js'],
      footerFiles: ['vendor/ember-cli/tests-suffix.js'],
      outputFile: this.options.outputPaths.tests.js,
      annotation: 'Concat: App Tests',
    });
  }

  /**
    Runs the `app`, `tests` and `templates` trees through the chain of addons that produces lint trees.

    Those lint trees are afterwards funneled into the `tests` folder, babel-ified and returned as an array.

    @private
    @method lintTestsTrees
    @return {Array}
   */
  lintTestTrees() {
    let lintedApp = this.addonLintTree('app', this._filterAppTree());
    let lintedTests = this.addonLintTree('tests', this.trees.tests);
    let lintedTemplates = this.addonLintTree('templates', this._templatesTree());

    lintedApp = new Babel(new Funnel(lintedApp, {
      srcDir: '/',
      destDir: `${this.name}/tests/`,
      annotation: 'Funnel (lint app)',
    }), this._prunedBabelOptions());

    lintedTests = new Babel(new Funnel(lintedTests, {
      srcDir: '/',
      destDir: `${this.name}/tests/`,
      annotation: 'Funnel (lint tests)',
    }), this._prunedBabelOptions());

    lintedTemplates = new Babel(new Funnel(lintedTemplates, {
      srcDir: '/',
      destDir: `${this.name}/tests/`,
      annotation: 'Funnel (lint templates)',
    }), this._prunedBabelOptions());

    return [lintedApp, lintedTests, lintedTemplates];
  }

  /**
   * @private
   * @method _addonInstalled
   * @param  {String} addonName The name of the addon we are checking to see if it's installed
   * @return {Boolean}
   */
  _addonInstalled(addonName) {
    return !!this.registry.availablePlugins[addonName];
  }

  /**
   * Returns `options.babel` without the `compileModules` and `includePolyfill` properties.
   *
   * @private
   * @method _prunedBabelOptions
   * @return {Object} The pruned babel options
   */
  _prunedBabelOptions() {
    let babelOptions = merge({}, this.options.babel);
    delete babelOptions.compileModules;
    delete babelOptions.includePolyfill;
    return babelOptions;
  }

  /**
    Returns the tree for javascript files

    @private
    @method javascript
    @return {Tree} Merged tree
  */
  javascript() {
    let deprecate = this.project.ui.writeDeprecateLine.bind(this.project.ui);
    let applicationJs = this.appAndDependencies();
    let appOutputPath = this.options.outputPaths.app.js;
    let appJs = applicationJs;

    // Note: If ember-cli-babel is installed we have already performed the transpilation at this point
    if (!this._addonInstalled('ember-cli-babel')) {
      appJs = new Babel(
        new Funnel(applicationJs, {
          include: [`${escapeRegExp(`${this.name}/`)}**/*.js`],
          annotation: 'Funnel: App JS Files',
        }),
        merge(this._prunedBabelOptions())
      );
    }

    appJs = this._mergeTrees([
      appJs,
      this._processedEmberCLITree(),
    ], {
      annotation: 'TreeMerger (appJS  & processedEmberCLITree)',
      overwrite: true,
    });

    appJs = this._concatFiles(appJs, {
      inputFiles: [`${this.name}/**/*.js`],
      headerFiles: [
        'vendor/ember-cli/app-prefix.js',
      ],
      footerFiles: [
        'vendor/ember-cli/app-suffix.js',
        'vendor/ember-cli/app-config.js',
        'vendor/ember-cli/app-boot.js',
      ],
      outputFile: appOutputPath,
      annotation: 'Concat: App',
    });

    if (this.legacyFilesToAppend.length > 0) {
      deprecate(`Usage of EmberApp.legacyFilesToAppend is deprecated. ` +
        `Please use EmberApp.import instead for the following files: '${this.legacyFilesToAppend.join('\', \'')}'`);

      this.legacyFilesToAppend.forEach(legacyFile => {
        this.import(legacyFile);
      });
    }

    this.import('vendor/ember-cli/vendor-prefix.js', { prepend: true });

    let vendorFiles = [];
    for (let outputFile in this._scriptOutputFiles) {
      let isMainVendorFile = outputFile === this.options.outputPaths.vendor.js;
      let headerFiles = this._scriptOutputFiles[outputFile];
      let inputFiles = isMainVendorFile ? ['addon-tree-output/**/*.js'] : [];
      let footerFiles = isMainVendorFile ? ['vendor/ember-cli/vendor-suffix.js'] : [];

      vendorFiles.push(
        this._concatFiles(applicationJs, {
          headerFiles,
          inputFiles,
          footerFiles,
          outputFile,
          allowNone: true,
          separator: '\n;',
          annotation: `Concat: Vendor ${outputFile}`,
        })
      );
    }

    return this._mergeTrees(vendorFiles.concat(appJs), {
      annotation: 'TreeMerger (vendor & appJS)',
    });
  }

  /**
    Returns the tree for styles

    @private
    @method styles
    @return {Tree} Merged tree for styles
  */
  styles() {
    if (!this._cachedStylesTree) {
      if (existsSync(`app/styles/${this.name}.css`)) {
        throw new SilentError(`Style file cannot have the name of the application - ${this.name}`);
      }

      let addonTrees = this.addonTreesFor('styles');
      let external = this._processedExternalTree();
      let styles = new Funnel(this.trees.styles, {
        srcDir: '/',
        destDir: '/app/styles',
        annotation: 'Funnel (styles)',
      });

      let trees = [external].concat(addonTrees);
      trees.push(styles);

      let options = { outputPaths: this.options.outputPaths.app.css };
      options.registry = this.registry;

      let stylesAndVendor = this.addonPreprocessTree('css', this._mergeTrees(trees, {
        annotation: 'TreeMerger (stylesAndVendor)',
        overwrite: true,
      }));

      let preprocessedStyles = preprocessCss(stylesAndVendor, '/app/styles', '/assets', options);

      if (this.vendorStaticStyles.length > 0) {
        this.project.ui.writeDeprecateLine(`Usage of EmberApp.vendorStaticStyles is deprecated. Please use EmberApp.import instead for the following files: '${this.vendorStaticStyles.join('\', \'')}'`);
        this.vendorStaticStyles.forEach(filename => {
          this.import(filename);
        });
      }

      let vendorStyles = [];
      for (let outputFile in this._styleOutputFiles) {
        let isMainVendorFile = outputFile === this.options.outputPaths.vendor.css;
        let headerFiles = this._styleOutputFiles[outputFile];
        let inputFiles = isMainVendorFile ? ['addon-tree-output/**/*.css'] : [];

        vendorStyles.push(this._concatFiles(stylesAndVendor, {
          headerFiles,
          inputFiles,
          outputFile,
          allowNone: true,
          annotation: `Concat: Vendor Styles${outputFile}`,
        }));
      }

      vendorStyles = this.addonPreprocessTree('css', this._mergeTrees(vendorStyles, {
        annotation: 'TreeMerger (vendorStyles)',
        overwrite: true,
      }));

      if (this.options.minifyCSS.enabled === true) {
        options = this.options.minifyCSS.options || {};
        options.registry = this.registry;
        preprocessedStyles = preprocessMinifyCss(preprocessedStyles, options);
        vendorStyles = preprocessMinifyCss(vendorStyles, options);
      }

      let mergedTrees = this._mergeTrees([
        preprocessedStyles,
        vendorStyles,
      ], {
        annotation: 'styles',
      });

      this._cachedStylesTree = this.addonPostprocessTree('css', mergedTrees);
    }

    return this._cachedStylesTree;
  }

  /**
    Returns the tree for test files

    @private
    @method testFiles
    @return {Tree} Merged tree for test files
   */
  testFiles(coreTestTree) {
    let testSupportPath = this.options.outputPaths.testSupport.js;

    testSupportPath = testSupportPath.testSupport || testSupportPath;

    let external = this._processedExternalTree();
    let emberCLITree = this._processedEmberCLITree();

    let addonTestSupportTree = this._mergeTrees(this.addonTreesFor('addon-test-support'), {
      overwrite: true,
      annotation: 'TreeMerger (addon-test-support)',
    });

    let finalAddonTestSupportTree = new Funnel(addonTestSupportTree, {
      allowEmpty: true,
      destDir: 'addon-test-support',
      annotation: 'Funnel: Addon Test Support',
    });

    let headerFiles = [].concat(
      'vendor/ember-cli/test-support-prefix.js',
      this.legacyTestFilesToAppend
    );

    let inputFiles = ['addon-test-support/**/*.js'];

    let footerFiles = ['vendor/ember-cli/test-support-suffix.js'];

    let baseMergedTree = this._mergeTrees([emberCLITree, external, coreTestTree, finalAddonTestSupportTree]);
    let testJs = this._concatFiles(baseMergedTree, {
      headerFiles,
      inputFiles,
      footerFiles,
      outputFile: testSupportPath,
      annotation: 'Concat: Test Support JS',
      allowNone: true,
    });

    let testemPath = path.join(__dirname, 'testem');
    testemPath = path.dirname(testemPath);

    let testemTree = new Funnel(new UnwatchedDir(testemPath), {
      files: ['testem.js'],
      srcDir: '/',
      destDir: '/',
      annotation: 'Funnel (testem)',
    });

    if (this.options.fingerprint && this.options.fingerprint.exclude) {
      this.options.fingerprint.exclude.push('testem');
    }

    let sourceTrees = [
      testemTree,
      testJs,
    ];

    let bowerDeps = this.project.bowerDependencies();
    if (bowerDeps['ember-cli-test-loader']) {
      this.project.ui.writeDeprecateLine('ember-cli-test-loader should now be included as an NPM module with version 1.1.0 or greater.');
      let testLoaderPath = this.options.outputPaths.testSupport.js.testLoader;
      let testLoader = new Funnel(external, {
        files: ['test-loader.js'],
        srcDir: `/${this.bowerDirectory}/ember-cli-test-loader`,
        destDir: path.dirname(testLoaderPath),
        annotation: 'Funnel (testLoader)',
      });

      sourceTrees.push(testLoader);
    }

    if (this.vendorTestStaticStyles.length > 0) {
      sourceTrees.push(
        this._concatFiles(external, {
          headerFiles: this.vendorTestStaticStyles,
          outputFile: this.options.outputPaths.testSupport.css,
          annotation: 'Concat: Test Support CSS',
        })
      );
    }

    return this._mergeTrees(sourceTrees, {
      overwrite: true,
      annotation: 'TreeMerger (testFiles)',
    });
  }

  /**
    Returns the tree for the additional assets which are not in
    one of the default trees.

    @private
    @method otherAssets
    @return {Tree} Merged tree for other assets
   */
  otherAssets() {
    let external = this._processedExternalTree();
    // combine obviously shared funnels.
    let otherAssetTrees = funnelReducer(this.otherAssetPaths).map(options => {
      options.annotation = `Funnel
    ${options.srcDir}
    ${options.destDir}
   include:${options.include.length}`;

      return new Funnel(external, options);
    });

    return this._mergeTrees(otherAssetTrees, {
      annotation: 'TreeMerger (otherAssetTrees)',
    });
  }

  /**
    @public
    @method dependencies
    @return {Object} Alias to the project's dependencies function
  */
  dependencies(pkg) {
    return this.project.dependencies(pkg);
  }

  /**
    Imports an asset into the application.

    @public
    @method import
    @param {Object|String} asset Either a path to the asset or an object with environment names and paths as key-value pairs.
    @param {Object} [options] Options object
    @param {String} [options.type='vendor'] Either 'vendor' or 'test'
    @param {Boolean} [options.prepend=false] Whether or not this asset should be prepended
    @param {String} [options.destDir] Destination directory, defaults to the name of the directory the asset is in
    @param {String} [options.outputFile] Specifies the output file for given import. Defaults to assets/vendor.{js,css}
   */
  import(asset, options) {
    let assetPath = this._getAssetPath(asset);

    if (!assetPath) {
      return;
    }

    options = defaultsDeep(options || {}, {
      type: 'vendor',
      prepend: false,
    });

    let directory = path.dirname(assetPath);
    let subdirectory = directory.replace(new RegExp(`^vendor/|${this.bowerDirectory}`), '');
    let extension = path.extname(assetPath);

    if (!extension) {
      throw new Error('You must pass a file to `app.import`. For directories specify them to the constructor under the `trees` option.');
    }

    this._import(
      assetPath,
      options,
      directory,
      subdirectory,
      extension
    );
  }

  /**
    @private
    @method _import
    @param {String} assetPath
    @param {Object} options
    @param {String} directory
    @param {String} subdirectory
    @param {String} extension
   */
  _import(assetPath, options, directory, subdirectory, extension) {
    // TODO: refactor, this has gotten very messy. Relevant tests: tests/unit/broccoli/ember-app-test.js
    let basename = path.basename(assetPath);

    if (isType(assetPath, 'js', { registry: this.registry })) {
      if (options.using) {
        let self = this;
        options.using.forEach(entry => {
          if (!entry.transformation) {
            throw new Error(`while importing ${assetPath}: each entry in the \`using\` list must have a \`transformation\` name`);
          }
          if (entry.transformation !== 'amd') {
            throw new Error(`while importing ${assetPath}: unknown transformation \`${entry.transformation}\``);
          }
          if (!entry.as) {
            throw new Error(`while importing ${assetPath}: amd transformation requires an \`as\` argument that specifies the desired module name`);
          }
          if (!self.amdModuleNames) {
            self.amdModuleNames = {};
          }
          // If the import is specified to be a different name we must break because of the broccoli rewrite behavior.
          if (self.amdModuleNames[assetPath] && self.amdModuleNames[assetPath] !== entry.as) {
            throw new Error(`Highlander error while importing ${assetPath}. You may not import an AMD transformed asset at different module names.`);
          }
          self.amdModuleNames[assetPath] = entry.as;
        });
      }

      if (options.type === 'vendor') {
        options.outputFile = options.outputFile || this.options.outputPaths.vendor.js;
        addOutputFile('firstOneWins', this._scriptOutputFiles, assetPath, options);
      } else if (options.type === 'test') {
        if (!allowImport('firstOneWins', this.legacyTestFilesToAppend, assetPath, options)) { return; }
        if (options.prepend) {
          this.legacyTestFilesToAppend.unshift(assetPath);
        } else {
          this.legacyTestFilesToAppend.push(assetPath);
        }
      } else {
        throw new Error(`You must pass either \`vendor\` or \`test\` for options.type in your call to \`app.import\` for file: ${basename}`);
      }
    } else if (extension === '.css') {
      if (options.type === 'vendor') {
        options.outputFile = options.outputFile || this.options.outputPaths.vendor.css;
        addOutputFile('lastOneWins', this._styleOutputFiles, assetPath, options);
      } else {
        if (!allowImport('lastOneWins', this.vendorTestStaticStyles, assetPath, options)) { return; }
        if (options.prepend) {
          this.vendorTestStaticStyles.unshift(assetPath);
        } else {
          this.vendorTestStaticStyles.push(assetPath);
        }
      }
    } else {
      let destDir = options.destDir;
      if (destDir === '') {
        destDir = '/';
      }
      this.otherAssetPaths.push({
        src: directory,
        file: basename,
        dest: destDir || subdirectory,
      });
    }
  }

  /**
    @private
    @method _getAssetPath
    @param {(Object|String)} asset
    @return {(String|undefined)} assetPath
   */
  _getAssetPath(asset) {
    /* @type {String} */
    let assetPath;

    if (typeof asset !== 'object') {
      assetPath = asset;
    } else if (this.env in asset) {
      assetPath = asset[this.env];
    } else {
      assetPath = asset.development;
    }

    if (!assetPath) {
      return;
    }

    assetPath = assetPath.split('\\').join('/');

    if (assetPath.split('/').length < 2) {
      console.log(chalk.red(`Using \`app.import\` with a file in the root of \`vendor/\` causes a significant performance penalty. Please move \`${assetPath}\` into a subdirectory.`));
    }

    if (/[*,]/.test(assetPath)) {
      throw new Error(`You must pass a file path (without glob pattern) to \`app.import\`.  path was: \`${assetPath}\``);
    }

    return assetPath;
  }

  /**
    Returns an array of trees for this application

    @private
    @method toArray
    @return {Array} An array of trees
   */
  toArray() {
    let sourceTrees = [
      this.index(),
      this.javascript(),
      this.styles(),
      this.otherAssets(),
      this.publicTree(),
    ];

    if (this.tests && this.trees.tests) {
      sourceTrees = sourceTrees.concat(this.testIndex(), this.test());
    }

    return sourceTrees;
  }

  /**
    Returns the merged tree for this application

    @public
    @method toTree
    @param  {Array} additionalTrees Array of additional trees to merge
    @return {Tree}                  Merged tree for this application
   */
  toTree(additionalTrees) {
    let tree = this._mergeTrees(this.toArray().concat(additionalTrees || []), {
      overwrite: true,
      annotation: 'TreeMerger (allTrees)',
    });

    return this.addonPostprocessTree('all', tree);
  }

  /**
    Returns the content for a specific type (section) for index.html.

    Currently supported types:
    - 'head'
    - 'config-module'
    - 'head-footer'
    - 'test-header-footer'
    - 'body-footer'
    - 'test-body-footer'

    Addons can also implement this method and could also define additional
    types (eg. 'some-addon-section').

    @private
    @method contentFor
    @param  {Object} config Application configuration
    @param  {RegExp} match  Regular expression to match against
    @param  {String} type   Type of content
    @return {String}        The content.
   */
  contentFor(config, match, type) {
    let content = [];
    let deprecatedHooks = ['app-prefix', 'app-suffix', 'vendor-prefix', 'vendor-suffix'];
    let deprecate = this.project.ui.writeDeprecateLine.bind(this.project.ui);

    // This normalizes `rootURL` to the value which we use everywhere inside of Ember CLI.
    // This makes sure that the user doesn't have to account for it in application code.
    if ('rootURL' in config) {
      config.rootURL = calculateRootURL(config);
    }

    switch (type) {
      case 'head': this._contentForHead(content, config); break;
      case 'config-module': this._contentForConfigModule(content, config); break;
      case 'app-boot': this._contentForAppBoot(content, config); break;
      case 'test-body-footer': this._contentForTestBodyFooter(content); break;
    }

    content = this.project.addons.reduce((content, addon) => {
      let addonContent = addon.contentFor ? addon.contentFor(type, config, content) : null;
      if (addonContent) {
        deprecate(`The \`${type}\` hook used in ${addon.name} is deprecated. The addon should generate a module and have consumers \`require\` it.`, deprecatedHooks.indexOf(type) === -1);
        return content.concat(addonContent);
      }

      return content;
    }, content);

    return content.join('\n');
  }

  /**
    @private
    @method _contentForTestBodyFooter
    @param {Array} content
  */
  _contentForTestBodyFooter(content) {
    content.push('<script>Ember.assert(\'The tests file was not loaded. Make sure your tests index.html includes "assets/tests.js".\', EmberENV.TESTS_FILE_LOADED);</script>');
  }

  /**
    @private
    @method _contentForHead
    @param {Array} content
    @param {Object} config
  */
  _contentForHead(content, config) {
    content.push(calculateBaseTag(config));

    if (this.options.storeConfigInMeta) {
      content.push(`<meta name="${config.modulePrefix}/config/environment" content="${escape(JSON.stringify(config))}" />`);
    }
  }

  /**
    @private
    @method _contentForConfigModule
    @param {Array} content
    @param {Object} config
  */
  _contentForConfigModule(content, config) {
    if (this.options.storeConfigInMeta) {
      content.push(`var prefix = '${config.modulePrefix}';`);
      content.push(fs.readFileSync(path.join(__dirname, 'app-config-from-meta.js')));
    } else {
      content.push(`var exports = \{'default': ${JSON.stringify(config)}};` +
        `Object.defineProperty(exports, '__esModule', \{value: true});` +
        `return exports;`);
    }
  }

  /**
    @private
    @method _contentForAppBoot
    @param {Array} content
    @param {Object} config
  */
  _contentForAppBoot(content, config) {
    if (this.options.autoRun) {
      content.push('if (!runningTests) {');
      content.push(`  require("${config.modulePrefix}/app")["default"].create(${calculateAppConfig(config)});`);
      content.push('}');
    }
  }

  /**
   * @private
   * @method _mergeTrees
   * @param {Array} trees
   * @param {Object} options
   */
  _mergeTrees(trees, options) {
    return mergeTrees(trees, options);
  }
}

module.exports = EmberApp;

/*
  Returns the <base> tag for index.html

  @param  {Object} config Application configuration
  @return {String}        Base tag or empty string
 */
function calculateBaseTag(config) {
  let baseURL = cleanBaseURL(config.baseURL);
  let locationType = config.locationType;

  if (locationType === 'hash') {
    return '';
  }

  if (baseURL) {
    return `<base href="${baseURL}" />`;
  } else {
    return '';
  }
}

function calculateRootURL(config) {
  if (config.rootURL === '') {
    return config.rootURL;
  }

  return cleanBaseURL(config.rootURL) || '';
}

function calculateEmberENV(config) {
  return JSON.stringify(config.EmberENV || {});
}

function calculateAppConfig(config) {
  return JSON.stringify(config.APP || {});
}

function calculateModulePrefix(config) {
  return config.modulePrefix;
}

function addOutputFile(strategy, container, assetPath, options) {
  let outputFile = options.outputFile;

  if (!outputFile) {
    throw new Error('outputFile is not specified');
  }

  if (!container[outputFile]) {
    container[outputFile] = [];
  }
  if (!allowImport(strategy, container[outputFile], assetPath, options)) { return; }

  if (options.prepend) {
    container[outputFile].unshift(assetPath);
  } else {
    container[outputFile].push(assetPath);
  }
}

// In this strategy the last instance of the asset in the array is the one which will be used.
// This applies to CSS where the last asset always "wins" no matter what.
function _lastOneWins(fileList, assetPath, options) {
  let assetIndex = fileList.indexOf(assetPath);

  // Doesn't exist in the current fileList. Safe to remove.
  if (assetIndex === -1) { return true; }

  logger.info(`Highlander Rule: duplicate \`app.import(${assetPath})\`. Only including the last by order.`);

  if (options.prepend) {
    // The existing asset is _already after_ this inclusion and would win.
    // Therefore this branch is a no-op.
    return false;
  } else {
    // The existing asset is _before_ this inclusion and needs to be removed.
    fileList.splice(fileList.indexOf(assetPath), 1);
    return true;
  }
}

// In JS the asset which would be first will win.
// If it is something which includes globals we want those defined as early as
// possible. Any initialization would likely be repeated. Any mutation of global
// state that occurs on initialization is likely _fixed_.
// Any module definitions will be identical except in the scenario where they'red
// reified to reassignment. This is likely fine.
function _firstOneWins(fileList, assetPath, options) {
  let assetIndex = fileList.indexOf(assetPath);

  // Doesn't exist in the current fileList. Safe to remove.
  if (assetIndex === -1) { return true; }

  logger.info(`Highlander Rule: duplicate \`app.import(${assetPath})\`. Only including the first by order.`);

  if (options.prepend) {
    // The existing asset is _after_ this inclusion and needs to be removed.
    fileList.splice(fileList.indexOf(assetPath), 1);
    return true;
  } else {
    // The existing asset is _already before_ this inclusion and would win.
    // Therefore this branch is a no-op.
    return false;
  }
}

function allowImport(strategy, fileList, assetPath, options) {
  if (strategy === 'firstOneWins') {
    // We must find all occurrences and decide what to do with each.
    return _firstOneWins.call(undefined, fileList, assetPath, options);
  } else if (strategy === 'lastOneWins') {
    // We can simply use the "last one wins" strategy.
    return _lastOneWins.call(undefined, fileList, assetPath, options);
  } else {
    return true;
  }
}<|MERGE_RESOLUTION|>--- conflicted
+++ resolved
@@ -204,13 +204,12 @@
     let vendorPath = this._resolveLocal('vendor');
     let vendorTree = existsSync(vendorPath) ? new WatchedDir(vendorPath) : null;
 
-<<<<<<< HEAD
     let publicPath = this._resolveLocal('public');
     let publicTree = existsSync(publicPath) ? new WatchedDir(publicPath) : null;
 
     let detectedDefaultOptions = {
       babel: {
-        modules: 'amdStrict',
+        modules: 'amd',
         moduleIds: true,
         resolveModuleSource: require('amd-name-resolver').moduleResolve,
       },
@@ -231,29 +230,6 @@
             'app': `/assets/${this.name}.css`,
           },
           js: `/assets/${this.name}.js`,
-=======
-  let detectedDefaultOptions = {
-    babel: {
-      modules: 'amd',
-      moduleIds: true,
-      resolveModuleSource: require('amd-name-resolver').moduleResolve,
-    },
-    jshintrc: {
-      app: this.project.root,
-      tests: this._resolveLocal('tests'),
-    },
-    minifyCSS: {
-      enabled: this.isProduction,
-      options: { processImport: false },
-    },
-    minifyJS: {
-      enabled: this.isProduction,
-    },
-    outputPaths: {
-      app: {
-        css: {
-          'app': `/assets/${this.name}.css`,
->>>>>>> 05eccf6f
         },
       },
       sourcemaps: {
