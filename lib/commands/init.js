--- conflicted
+++ resolved
@@ -47,42 +47,6 @@
       commandOptions.skipBower = true;
     }
 
-<<<<<<< HEAD
-=======
-    let installBlueprint = new this.tasks.InstallBlueprint({
-      ui: this.ui,
-      analytics: this.analytics,
-      project: this.project,
-    });
-
-    let gitInit, npmInstall, bowerInstall;
-
-    // needs an explicit check in case it's just 'undefined'
-    // due to passing of options from 'new' and 'addon'
-    if (commandOptions.skipGit === false) {
-      gitInit = new this.tasks.GitInit({
-        ui: this.ui,
-        project: this.project,
-      });
-    }
-
-    if (!commandOptions.skipNpm) {
-      npmInstall = new this.tasks.NpmInstall({
-        ui: this.ui,
-        analytics: this.analytics,
-        project: this.project,
-      });
-    }
-
-    if (!commandOptions.skipBower) {
-      bowerInstall = new this.tasks.BowerInstall({
-        ui: this.ui,
-        analytics: this.analytics,
-        project: this.project,
-      });
-    }
-
->>>>>>> c04d1f10
     let project = this.project;
     let packageName = (commandOptions.name !== '.' && commandOptions.name) || project.name();
 
@@ -132,22 +96,6 @@
         }
       })
       .then(() => {
-<<<<<<< HEAD
-        // skip `ember generate ember-cli-eslint` if the plugin hasn't been installed
-        if (!commandOptions.skipNpm) {
-          logger.info('reloading project addons');
-          this.project.reloadAddons();
-
-          return this.runTask('GenerateFromBlueprint', {
-            verbose: commandOptions.verbose,
-            args: ['ember-cli-eslint'],
-            ignoreMissingMain: true,
-          });
-        }
-      })
-      .then(() => {
-=======
->>>>>>> c04d1f10
         if (commandOptions.skipGit === false) {
           return this.runTask('GitInit', commandOptions, rawArgs);
         }
