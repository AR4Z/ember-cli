--- conflicted
+++ resolved
@@ -63,15 +63,9 @@
             req.serveUrl = `${baseURL}index.html`;
           }
         }
-<<<<<<< HEAD
-      });
-
-      Promise.resolve(results).finally(next);
-=======
       } finally {
         next();
       }
->>>>>>> 789e46be
     });
   }
 
