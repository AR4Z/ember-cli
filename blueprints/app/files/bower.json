--- conflicted
+++ resolved
@@ -1,12 +1,7 @@
 {
   "name": "<%= name %>",
   "dependencies": {
-<<<<<<< HEAD
-    "ember": "~2.8.0-beta.1",
+    "ember": "~2.9.0-beta.1",
     "ember-cli-shims": "0.1.3"
-=======
-    "ember": "~2.8.0",
-    "ember-cli-shims": "0.1.1"
->>>>>>> 0c07bae6
   }
 }