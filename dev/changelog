#!/usr/bin/env node

'use strict';

/*
 * This script generates the template a changelog by comparing a current version
 * with the latest commit in a branch. Run this, copy what's logged into the
 * `CHANGELOG.md` and update the top section based on the changes listed in
 * "Community Contributions"
 *
 * Usage:
 *
 * dev/changelog <branch-name (Default: master)>
 */

let EOL = require('os').EOL;
<<<<<<< HEAD
let RSVP = require('rsvp');
=======
let multiline = require('multiline');
>>>>>>> f8c925b7
let GitHubApi = require('@octokit/rest');

let github = new GitHubApi({ version: '3.0.0' });
let currentVersion = `v${require('../package').version}`;
let branch = process.argv[2] || 'master';

github.repos.compareCommits({
  owner: 'ember-cli',
  repo: 'ember-cli',
  base: currentVersion,
  head: branch,
}).then(res => res.data.commits
  .map(commitInfo => commitInfo.commit.message)
  .filter(message => message.indexOf('Merge pull request #') > -1 || message.indexOf('Auto merge of #') > -1)
  .map(message => {
    if (message.indexOf('Auto merge of #') > -1) {
      let numAndAuthor = message.match(/#(\d+) - (.*):/).slice(1, 3);
      let title = message.split('\n\n')[1];

      return {
        number: +numAndAuthor[0],
        author: numAndAuthor[1],
        title,
      };
    } else if (message.indexOf('Merge pull request #') > -1) {
      let numAndAuthor = message.match(/#(\d+) from (.*)\//).slice(1, 3);
      let title = message.split('\n\n')[1];

      return {
        number: +numAndAuthor[0],
        author: numAndAuthor[1],
        title,
      };
    }

  }).sort((a, b) => a.number > b.number).map(pr => {
    let link = `[#${pr.number}]` +
                 `(https://github.com/ember-cli/ember-cli/pull/${pr.number})`;
    let title = pr.title;
    let author = `[@${pr.author}]` +
                 `(https://github.com/${pr.author})`;

    return `- ${link} ${title} ${author}`;

  }).join('\n')).then(contributions => {
  let changelog = generateChangelog(contributions);

  console.log(changelog);
}).catch(err => {
  console.error(err);
});

function generateChangelog(contributions) {
  let header = `
The following changes are required if you are upgrading from the previous
version:

- Users
  + Upgrade your project's ember-cli version - [docs](https://ember-cli.com/user-guide/#upgrading)
- Addon Developers
  + No changes required
- Core Contributors
  + No changes required

#### Community Contributions
`;

  let footer = 'Thank you to all who took the time to contribute!';

  return header + EOL + EOL + contributions + EOL + EOL + footer;
}<|MERGE_RESOLUTION|>--- conflicted
+++ resolved
@@ -14,11 +14,6 @@
  */
 
 let EOL = require('os').EOL;
-<<<<<<< HEAD
-let RSVP = require('rsvp');
-=======
-let multiline = require('multiline');
->>>>>>> f8c925b7
 let GitHubApi = require('@octokit/rest');
 
 let github = new GitHubApi({ version: '3.0.0' });
