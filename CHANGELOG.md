--- conflicted
+++ resolved
@@ -1,7 +1,5 @@
 # ember-cli Changelog
 
-
-<<<<<<< HEAD
 ## v3.21.0-beta.2
 
 #### Blueprint Changes
@@ -26,7 +24,7 @@
 #### Changelog
 
 - [#9289](https://github.com/ember-cli/ember-cli/pull/9289) Update blueprint dependencies / devDependencies [@rwjblue](https://github.com/rwjblue)
-=======
+
 ## v3.20.1
 
 #### Blueprint Changes
@@ -37,7 +35,6 @@
 #### Changelog
 
 - [#9308](https://github.com/ember-cli/ember-cli/pull/9308) Add Ember 3.20 LTS to ember-try configuration. [@rwjblue](https://github.com/rwjblue)
->>>>>>> 3659d9d3
 
 Thank you to all who took the time to contribute!
 
