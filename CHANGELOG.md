--- conflicted
+++ resolved
@@ -1,7 +1,5 @@
 # ember-cli Changelog
 
-<<<<<<< HEAD
-=======
 ## 2.15.0
 
 The following changes are required if you are upgrading from the previous
@@ -25,7 +23,6 @@
 Thank you to all who took the time to contribute!
 
 
->>>>>>> 26cc8fb7
 ## 2.15.0-beta.2
 
 The following changes are required if you are upgrading from the previous
