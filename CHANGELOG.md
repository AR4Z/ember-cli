# ember-cli Changelog

<<<<<<< HEAD
### 2.14.0-beta.2
=======
### 2.13.3
>>>>>>> e825f70a

The following changes are required if you are upgrading from the previous
version:

- Users
<<<<<<< HEAD
  + [`ember new` diff](https://github.com/ember-cli/ember-new-output/compare/v2.14.0-beta.1...v2.14.0-beta.2)
  + Upgrade your project's ember-cli version - [docs](https://ember-cli.com/user-guide/#upgrading)
- Addon Developers
  + [`ember addon` diff](https://github.com/ember-cli/ember-addon-output/compare/v2.14.0-beta.1...v2.14.0-beta.2)
=======
  + [`ember new` diff](https://github.com/ember-cli/ember-new-output/compare/v2.13.2...v2.13.3)
  + Upgrade your project's ember-cli version - [docs](https://ember-cli.com/user-guide/#upgrading)
- Addon Developers
  + [`ember addon` diff](https://github.com/ember-cli/ember-addon-output/compare/v2.13.2...v2.13.3)
>>>>>>> e825f70a
  + No changes required
- Core Contributors
  + No changes required

#### Community Contributions

<<<<<<< HEAD
- [#7007](https://github.com/ember-cli/ember-cli/pull/7007) Updated npm version for ember-data to use ~ instead of ^ [@fushi](https://github.com/fushi)
- [#6996](https://github.com/ember-cli/ember-cli/pull/6996) Update to non-beta version of ember-cli-qunit. [@rwjblue](https://github.com/rwjblue)
- [#6991](https://github.com/ember-cli/ember-cli/pull/6991) cleanup [@stefanpenner](https://github.com/stefanpenner)
- [#7009](https://github.com/ember-cli/ember-cli/pull/7009) fix extra new line and easier to read indentation [@Turbo87](https://github.com/Turbo87)
- [#7011](https://github.com/ember-cli/ember-cli/pull/7011) npmTask should throw when trying to convert `npm install foo` to `yarn install foo` [@Turbo87](https://github.com/Turbo87)
- [#7015](https://github.com/ember-cli/ember-cli/pull/7015) Do not set committer for the initial git commit [@Turbo87](https://github.com/Turbo87)
- [#7023](https://github.com/ember-cli/ember-cli/pull/7023) Allow broccoli-babel-transpiler to float with SemVer. [@rwjblue](https://github.com/rwjblue)
- [#7028](https://github.com/ember-cli/ember-cli/pull/7028) add yarn missing default comment [@kellyselden](https://github.com/kellyselden)
- [#7036](https://github.com/ember-cli/ember-cli/pull/7036) Ensure `lintTree` results cannot clobber tests. [@rwjblue](https://github.com/rwjblue)
- [#7038](https://github.com/ember-cli/ember-cli/pull/7038) Update "ember-cli-htmlbars" [@stefanpenner](https://github.com/stefanpenner)
- [#7049](https://github.com/ember-cli/ember-cli/pull/7049) Prevent warnings from broccoli-babel-transpiler. [@rwjblue](https://github.com/rwjblue)
- [#7051](https://github.com/ember-cli/ember-cli/pull/7051) Corrected a typo in Windows elevation test error message. [@Turbo87](https://github.com/Turbo87)
- [#7052](https://github.com/ember-cli/ember-cli/pull/7052) Pass only package to npm uninstall task that exist [@Turbo87](https://github.com/Turbo87)

Thank you to all who took the time to contribute!


### 2.14.0-beta.1

The following changes are required if you are upgrading from the previous
version:

- Users
  + [`ember new` diff](https://github.com/ember-cli/ember-new-output/compare/v2.13.0...v2.14.0-beta.1)
  + Upgrade your project's ember-cli version - [docs](https://ember-cli.com/user-guide/#upgrading)
- Addon Developers
  + [`ember addon` diff](https://github.com/ember-cli/ember-addon-output/compare/v2.13.0...v2.14.0-beta.1)
  + No changes required
- Core Contributors
  + No changes required

#### Community Contributions

- [#6918](https://github.com/ember-cli/ember-cli/pull/6918) Update markdown-it-terminal to the latest version 🚀 [@ember-cli](https://github.com/ember-cli)
- [#6862](https://github.com/ember-cli/ember-cli/pull/6862) Update minimum ember-try version. [@rwjblue](https://github.com/rwjblue)
- [#6859](https://github.com/ember-cli/ember-cli/pull/6859) Update fs-extra to the latest version 🚀 [@ember-cli](https://github.com/ember-cli)
- [#6937](https://github.com/ember-cli/ember-cli/pull/6937) various blueprint cleanup and consistency [@kellyselden](https://github.com/kellyselden)
- [#6874](https://github.com/ember-cli/ember-cli/pull/6874) Add .eslintrc.js files to blueprints [@rwwagner90](https://github.com/rwwagner90)
- [#6868](https://github.com/ember-cli/ember-cli/pull/6868) Add --welcome option to `new` and `init` so that it can be skipped with --no-welcome [@romulomachado](https://github.com/romulomachado)
- [#6873](https://github.com/ember-cli/ember-cli/pull/6873) Add ~ to ember-cli in package.json in blueprints [@rwwagner90](https://github.com/rwwagner90)
- [#6932](https://github.com/ember-cli/ember-cli/pull/6932) make blueprint files public [@kellyselden](https://github.com/kellyselden)
- [#6890](https://github.com/ember-cli/ember-cli/pull/6890) Replace lib/utilities/DAG.js with dag-map package [@rwwagner90](https://github.com/rwwagner90)
- [#6888](https://github.com/ember-cli/ember-cli/pull/6888) Print out `yarn install` when yarn.lock file is present [@samdemaeyer](https://github.com/samdemaeyer)
- [#6883](https://github.com/ember-cli/ember-cli/pull/6883) broccoli/ember-app: Make app/index.html optional [@Turbo87](https://github.com/Turbo87)
- [#6886](https://github.com/ember-cli/ember-cli/pull/6886) Handle addon constructor errors gracefully [@jsturgis](https://github.com/jsturgis)
- [#6889](https://github.com/ember-cli/ember-cli/pull/6889) Use const/let in all blueprints [@simonihmig](https://github.com/simonihmig)
- [#6940](https://github.com/ember-cli/ember-cli/pull/6940) remove lint filter [@kellyselden](https://github.com/kellyselden)
- [#6910](https://github.com/ember-cli/ember-cli/pull/6910) [BUGFIX] Add yuidocs for the addon:init method [@mattmarcum](https://github.com/mattmarcum)
- [#6896](https://github.com/ember-cli/ember-cli/pull/6896) Removed all references to Bower in blueprint README. [@michielboekhoff](https://github.com/michielboekhoff)
- [#6903](https://github.com/ember-cli/ember-cli/pull/6903) remove npm experiment refs [@tylerturdenpants](https://github.com/tylerturdenpants)
- [#6907](https://github.com/ember-cli/ember-cli/pull/6907) Ignore files created by Ember-Try [@elwayman02](https://github.com/elwayman02)
- [#6898](https://github.com/ember-cli/ember-cli/pull/6898) Update ember-export-application-global to babel@6 version. [@rwjblue](https://github.com/rwjblue)
- [#6942](https://github.com/ember-cli/ember-cli/pull/6942) object shorthand blueprint cleanup [@ember-cli](https://github.com/ember-cli)
- [#6936](https://github.com/ember-cli/ember-cli/pull/6936) use RSVP.resolve shorthand [@kellyselden](https://github.com/kellyselden)
- [#6934](https://github.com/ember-cli/ember-cli/pull/6934) missed node 4 - es6 updates in blueprints [@kellyselden](https://github.com/kellyselden)
- [#6912](https://github.com/ember-cli/ember-cli/pull/6912) Stop creating recursive symlink (addon requiring itself) [@clekstro](https://github.com/clekstro)
- [#6935](https://github.com/ember-cli/ember-cli/pull/6935) use our string style since converted from json [@kellyselden](https://github.com/kellyselden)
- [#6919](https://github.com/ember-cli/ember-cli/pull/6919) Do not use `chalk.white` when displaying asset sizes [@lucasmazza](https://github.com/lucasmazza)
- [#6915](https://github.com/ember-cli/ember-cli/pull/6915) Run YUIDoc on single `it` [@sduquej](https://github.com/sduquej)
- [#6911](https://github.com/ember-cli/ember-cli/pull/6911) Fix dirty git state [@clekstro](https://github.com/clekstro)
- [#6938](https://github.com/ember-cli/ember-cli/pull/6938) Add ESLint config to "server" and "lib" blueprints [@kellyselden](https://github.com/kellyselden)
- [#6939](https://github.com/ember-cli/ember-cli/pull/6939) replace ': function(' with '(' [@kellyselden](https://github.com/kellyselden)
- [#6966](https://github.com/ember-cli/ember-cli/pull/6966) ENHANCEMENT: throw when converting `npm install foo` to `yarn install foo` [@pichfl](https://github.com/pichfl)
- [#6984](https://github.com/ember-cli/ember-cli/pull/6984) Fix perf-guide to have correct file names for build visualization [@kratiahuja](https://github.com/kratiahuja)
- [#6987](https://github.com/ember-cli/ember-cli/pull/6987) Update fs-extra to the latest version 🚀 [@ember-cli](https://github.com/ember-cli)
=======
- [#7076](https://github.com/ember-cli/ember-cli/pull/7076) node 8 [@stefanpenner](https://github.com/stefanpenner)
- [#7077](https://github.com/ember-cli/ember-cli/pull/7077) Add reasonable `uglify-js` options. [@rwjblue](https://github.com/rwjblue)
>>>>>>> e825f70a

Thank you to all who took the time to contribute!


### 2.13.2

The following changes are required if you are upgrading from the previous
version:

- Users
  + [`ember new` diff](https://github.com/ember-cli/ember-new-output/compare/v2.13.1...v2.13.2)
  + Upgrade your project's ember-cli version - [docs](https://ember-cli.com/user-guide/#upgrading)
- Addon Developers
  + [`ember addon` diff](https://github.com/ember-cli/ember-addon-output/compare/v2.13.1...v2.13.2)
  + No changes required
- Core Contributors
  + No changes required

#### Community Contributions

- [#7023](https://github.com/ember-cli/ember-cli/pull/7023) Allow broccoli-babel-transpiler to float with SemVer. [@rwjblue](https://github.com/rwjblue)
- [#7028](https://github.com/ember-cli/ember-cli/pull/7028) add yarn missing default comment [@kellyselden](https://github.com/kellyselden)
- [#7036](https://github.com/ember-cli/ember-cli/pull/7036) Ensure `lintTree` results cannot clobber tests. [@rwjblue](https://github.com/rwjblue)
- [#7049](https://github.com/ember-cli/ember-cli/pull/7049) Prevent warnings from broccoli-babel-transpiler. [@rwjblue](https://github.com/rwjblue)
- [#7051](https://github.com/ember-cli/ember-cli/pull/7051) Corrected a typo in Windows elevation test error message. [@Turbo87](https://github.com/Turbo87)
- [#7052](https://github.com/ember-cli/ember-cli/pull/7052) Pass only package to npm uninstall task that exist [@Turbo87](https://github.com/Turbo87)

Thank you to all who took the time to contribute!


### 2.13.1

The following changes are required if you are upgrading from the previous
version:

- Users
  + [`ember new` diff](https://github.com/ember-cli/ember-new-output/compare/v2.13.0...v2.13.1)
  + Upgrade your project's ember-cli version - [docs](https://ember-cli.com/user-guide/#upgrading)
- Addon Developers
  + [`ember addon` diff](https://github.com/ember-cli/ember-addon-output/compare/v2.13.0...v2.13.1)
  + No changes required
- Core Contributors
  + No changes required

#### Community Contributions

- [#6991](https://github.com/ember-cli/ember-cli/pull/6991) cleanup [@stefanpenner](https://github.com/stefanpenner)
- [#6996](https://github.com/ember-cli/ember-cli/pull/6996) Update to non-beta version of ember-cli-qunit [@rwjblue](https://github.com/rwjblue)
- [#7009](https://github.com/ember-cli/ember-cli/pull/7009) fix extra new line and easier to read indentation [@Turbo87](https://github.com/Turbo87)
- [#7011](https://github.com/ember-cli/ember-cli/pull/7011) npmTask should throw when trying to convert `npm install foo` to `yarn install foo` [@Turbo87](https://github.com/Turbo87)
- [#7015](https://github.com/ember-cli/ember-cli/pull/7015) Do not set committer for the initial git commit [@Turbo87](https://github.com/Turbo87)

Thank you to all who took the time to contribute!


### 2.13.0

The following changes are required if you are upgrading from the previous
version:

- Users
  + [`ember new` diff](https://github.com/ember-cli/ember-new-output/compare/v2.12.3...v2.13.0)
  + Upgrade your project's ember-cli version - [docs](https://ember-cli.com/user-guide/#upgrading)
- Addon Developers
  + [`ember addon` diff](https://github.com/ember-cli/ember-addon-output/compare/v2.12.3...v2.13.0)
  + No changes required
- Core Contributors
  + No changes required

#### Community Contributions

- [#6978](https://github.com/ember-cli/ember-cli/pull/6978) Update dependencies to Babel 6 versions. [@rwjblue](https://github.com/rwjblue)
- [#6980](https://github.com/ember-cli/ember-cli/pull/6980) Update ember-ajax to v3.0.0. [@rwjblue](https://github.com/rwjblue)
- [#6983](https://github.com/ember-cli/ember-cli/pull/6983) blueprints: Remove Bower from README [@ember-cli](https://github.com/ember-cli)
- [#6986](https://github.com/ember-cli/ember-cli/pull/6986) Revert nopt dependency update [@calderas](https://github.com/calderas)
- [#6992](https://github.com/ember-cli/ember-cli/pull/6992) blueprints/app: Update "ember-source" and "ember-data" to v2.13.0 [@Turbo87](https://github.com/Turbo87)

Thank you to all who took the time to contribute!


### 2.13.0-beta.4

The following changes are required if you are upgrading from the previous
version:

- Users
  + [`ember new` diff](https://github.com/ember-cli/ember-new-output/compare/v2.13.0-beta.3...v2.13.0-beta.4)
  + Upgrade your project's ember-cli version - [docs](https://ember-cli.com/user-guide/#upgrading)
- Addon Developers
  + [`ember addon` diff](https://github.com/ember-cli/ember-addon-output/compare/v2.13.0-beta.3...v2.13.0-beta.4)
  + No changes required
- Core Contributors
  + No changes required

#### Community Contributions

- [#6944](https://github.com/ember-cli/ember-cli/pull/6944) Include ember-testing.js when using ember-source [@trentmwillis](https://github.com/trentmwillis)
- [#6961](https://github.com/ember-cli/ember-cli/pull/6961) ensure addon.css is always included [@stefanpenner](https://github.com/stefanpenner)
- [#6968](https://github.com/ember-cli/ember-cli/pull/6968) Configure ESLint to parse ES2017 by default [@cibernox](https://github.com/cibernox)
- [#6969](https://github.com/ember-cli/ember-cli/pull/6969) Remove `.bowerrc` from blueprints [@pichfl](https://github.com/pichfl)

Thank you to all who took the time to contribute!


### 2.13.0-beta.3

The following changes are required if you are upgrading from the previous
version:

- Users
  + [`ember new` diff](https://github.com/ember-cli/ember-new-output/compare/v2.13.0-beta.2...v2.13.0-beta.3)
  + Upgrade your project's ember-cli version - [docs](https://ember-cli.com/user-guide/#upgrading)
- Addon Developers
  + [`ember addon` diff](https://github.com/ember-cli/ember-addon-output/compare/v2.13.0-beta.2...v2.13.0-beta.3)
  + No changes required
- Core Contributors
  + No changes required

#### Community Contributions

- [#6901](https://github.com/ember-cli/ember-cli/pull/6901) Update ember-welcome-page to use Babel 6. [@rwjblue](https://github.com/rwjblue)
- [#6904](https://github.com/ember-cli/ember-cli/pull/6904) Update ember-cli-qunit to use Babel 6. [@rwjblue](https://github.com/rwjblue)
- [#6905](https://github.com/ember-cli/ember-cli/pull/6905) Update various addons to use Babel 6. [@rwjblue](https://github.com/rwjblue)
- [#6928](https://github.com/ember-cli/ember-cli/pull/6928) Add 🐹 as "ember" alias [@Turbo87](https://github.com/Turbo87)
- [#6929](https://github.com/ember-cli/ember-cli/pull/6929) Backport fixes to release branch [@Turbo87](https://github.com/Turbo87)

Thank you to all who took the time to contribute!


### 2.13.0-beta.2

The following changes are required if you are upgrading from the previous
version:

- Users
  + [`ember new` diff](https://github.com/ember-cli/ember-new-output/compare/v2.13.0-beta.1...v2.13.0-beta.2)
  + Upgrade your project's ember-cli version - [docs](https://ember-cli.com/user-guide/#upgrading)
- Addon Developers
  + [`ember addon` diff](https://github.com/ember-cli/ember-addon-output/compare/v2.13.0-beta.1...v2.13.0-beta.2)
  + No changes required
- Core Contributors
  + No changes required

#### Community Contributions

- [#6861](https://github.com/ember-cli/ember-cli/pull/6861) Don't generate `addon-config/targets.js` in addons [@cibernox](https://github.com/cibernox)
- [#6871](https://github.com/ember-cli/ember-cli/pull/6871) Use `yarn install --no-lockfile` in travis for addons [@rwwagner90](https://github.com/rwwagner90)
- [#6874](https://github.com/ember-cli/ember-cli/pull/6874) Add .eslintrc.js files to blueprints [@rwwagner90](https://github.com/rwwagner90)
- [#6884](https://github.com/ember-cli/ember-cli/pull/6884) Remove guard in `treeForAddon` around `addon/**/*.js` files. [@rwjblue](https://github.com/rwjblue)
- [#6885](https://github.com/ember-cli/ember-cli/pull/6885) Work around broken bower installation for old npm versions [@Turbo87](https://github.com/Turbo87)

Thank you to all who took the time to contribute!


### 2.13.0-beta.1

The following changes are required if you are upgrading from the previous
version:

- Users
  + [`ember new` diff](https://github.com/ember-cli/ember-new-output/compare/v2.12.0...v2.13.0-beta.1)
  + Upgrade your project's ember-cli version - [docs](https://ember-cli.com/user-guide/#upgrading)
- Addon Developers
  + [`ember addon` diff](https://github.com/ember-cli/ember-addon-output/compare/v2.12.0...v2.13.0-beta.1)
  + No changes required
- Core Contributors
  + No changes required

#### Community Contributions

- [#6795](https://github.com/ember-cli/ember-cli/pull/6795) Cleanup EmberApp class [@Turbo87](https://github.com/Turbo87)
- [#6615](https://github.com/ember-cli/ember-cli/pull/6615) Command interruption [@ro0gr](https://github.com/ro0gr)
- [#6472](https://github.com/ember-cli/ember-cli/pull/6472) add ability to clean up old files in generators [@kellyselden](https://github.com/kellyselden)
- [#6796](https://github.com/ember-cli/ember-cli/pull/6796) Update dependencies to latest versions. [@ember-cli](https://github.com/ember-cli)
- [#6718](https://github.com/ember-cli/ember-cli/pull/6718) Pass init instrumentation to CLI if we have it [@ember-cli](https://github.com/ember-cli)
- [#6717](https://github.com/ember-cli/ember-cli/pull/6717) Make instrumentation more resilient to errors [@ember-cli](https://github.com/ember-cli)
- [#6716](https://github.com/ember-cli/ember-cli/pull/6716) Remove link to transition guide when ember-cli-build.js file is missing [@status200](https://github.com/status200)
- [#6715](https://github.com/ember-cli/ember-cli/pull/6715) Fix build console output when using environment variable [@status200](https://github.com/status200)
- [#6690](https://github.com/ember-cli/ember-cli/pull/6690) BUGFIX #6679 - workaround for tiny-lr not reloading on empty files arguments [@gandalfar](https://github.com/gandalfar)
- [#6617](https://github.com/ember-cli/ember-cli/pull/6617) Remove wasted work around addon's addon trees. [@rwjblue](https://github.com/rwjblue)
- [#6798](https://github.com/ember-cli/ember-cli/pull/6798) Update ember-cli-preprocess-registry to get latest clean-css. [@ember-cli](https://github.com/ember-cli)
- [#6747](https://github.com/ember-cli/ember-cli/pull/6747) Use EOL to fix one Windows CI failure. [@rwjblue](https://github.com/rwjblue)
- [#6727](https://github.com/ember-cli/ember-cli/pull/6727) remove bower install from travis [@kellyselden](https://github.com/kellyselden)
- [#6745](https://github.com/ember-cli/ember-cli/pull/6745) ensure SIGINT ember serve produces instrumentation [@ember-cli](https://github.com/ember-cli)
- [#6731](https://github.com/ember-cli/ember-cli/pull/6731) This reverts commit cb6bac632dc8dc1c49b30583f0fa135364c5c408, reversing
changes made to be142aaf7801bf64f4322583c7d82ae7c7066c52. [@rwjblue](https://github.com/rwjblue)
- [#6737](https://github.com/ember-cli/ember-cli/pull/6737) Make project require public [@asakusuma](https://github.com/asakusuma)
- [#6741](https://github.com/ember-cli/ember-cli/pull/6741) addon needs to mirror filesToRemove from app [@kellyselden](https://github.com/kellyselden)
- [#6742](https://github.com/ember-cli/ember-cli/pull/6742) Promote cacheKeyForTree to public API [@trentmwillis](https://github.com/trentmwillis)
- [#6734](https://github.com/ember-cli/ember-cli/pull/6734) chore(package): update broccoli-concat to version 3.1.1 [@ember-cli](https://github.com/ember-cli)
- [#6739](https://github.com/ember-cli/ember-cli/pull/6739) Remove bower.json files again [@Turbo87](https://github.com/Turbo87)
- [#6728](https://github.com/ember-cli/ember-cli/pull/6728) remove application.hbs newline [@ember-cli](https://github.com/ember-cli)
- [#6736](https://github.com/ember-cli/ember-cli/pull/6736) start using filesToRemove [@kellyselden](https://github.com/kellyselden)
- [#6748](https://github.com/ember-cli/ember-cli/pull/6748) Use yarn if yarn.lock exists or `--yarn` is used [@Turbo87](https://github.com/Turbo87)
- [#6805](https://github.com/ember-cli/ember-cli/pull/6805) more old file cleanup [@kellyselden](https://github.com/kellyselden)
- [#6789](https://github.com/ember-cli/ember-cli/pull/6789) Support npm packages as `ember new` blueprints [@Turbo87](https://github.com/Turbo87)
- [#6758](https://github.com/ember-cli/ember-cli/pull/6758) Fixes blueprints noop log removals [@gadogado](https://github.com/gadogado)
- [#6768](https://github.com/ember-cli/ember-cli/pull/6768) Normalize end-of-line characters in strings to compare prior to diffing [@koopa](https://github.com/koopa)
- [#6785](https://github.com/ember-cli/ember-cli/pull/6785) Refactor InstallBlueprintTask class [@Turbo87](https://github.com/Turbo87)
- [#6776](https://github.com/ember-cli/ember-cli/pull/6776) Implement targets RFC [@cibernox](https://github.com/cibernox)
- [#6778](https://github.com/ember-cli/ember-cli/pull/6778) Don't print heimdall stack on errors [@ember-cli](https://github.com/ember-cli)
- [#6766](https://github.com/ember-cli/ember-cli/pull/6766) Remove flagging for `experiments.INSTRUMENTATION`. [@ember-cli](https://github.com/ember-cli)
- [#6759](https://github.com/ember-cli/ember-cli/pull/6759) Enable instrumentation experiment with public `instrument` method. [@rwjblue](https://github.com/rwjblue)
- [#6756](https://github.com/ember-cli/ember-cli/pull/6756) `yarn upgrade` [@rwjblue](https://github.com/rwjblue)
- [#6754](https://github.com/ember-cli/ember-cli/pull/6754) Interrupt command with an error if no _currentTask [@ro0gr](https://github.com/ro0gr)
- [#6825](https://github.com/ember-cli/ember-cli/pull/6825) EmberApp: Use "src/ui/index.html" if it exists [@Turbo87](https://github.com/Turbo87)
- [#6797](https://github.com/ember-cli/ember-cli/pull/6797) Remove "proxyquire" dependency [@Turbo87](https://github.com/Turbo87)
- [#6792](https://github.com/ember-cli/ember-cli/pull/6792) package.json: Remove "npm" from greenkeeper ignore list [@ember-cli](https://github.com/ember-cli)
- [#6791](https://github.com/ember-cli/ember-cli/pull/6791) Convert EmberApp and EmberAddon to ES6 classes [@Turbo87](https://github.com/Turbo87)
- [#6840](https://github.com/ember-cli/ember-cli/pull/6840) Add logging for `this.runTask` within commands. [@rwjblue](https://github.com/rwjblue)
- [#6804](https://github.com/ember-cli/ember-cli/pull/6804) Remove missing init instrumentation warning [@ember-cli](https://github.com/ember-cli)
- [#6800](https://github.com/ember-cli/ember-cli/pull/6800) tests/blueprints: Use arrow functions for callbacks [@Turbo87](https://github.com/Turbo87)
- [#6799](https://github.com/ember-cli/ember-cli/pull/6799) Refactor `capture-exit` usage to avoid releasing exit. [@rwjblue](https://github.com/rwjblue)
- [#6845](https://github.com/ember-cli/ember-cli/pull/6845) Convert more promise chains to coroutines [@Turbo87](https://github.com/Turbo87)
- [#6806](https://github.com/ember-cli/ember-cli/pull/6806) Adds eslint-plugin-mocha [@gadogado](https://github.com/gadogado)
- [#6835](https://github.com/ember-cli/ember-cli/pull/6835) EmberApp: Use "src/ui/styles" over "app/styles" if it exists [@Turbo87](https://github.com/Turbo87)
- [#6824](https://github.com/ember-cli/ember-cli/pull/6824) chore(package): update broccoli-merge-trees to version 1.2.3 [@ember-cli](https://github.com/ember-cli)
- [#6816](https://github.com/ember-cli/ember-cli/pull/6816) Resolve path when calling UnwatchedDir for Bower [@arthirm](https://github.com/arthirm)
- [#6821](https://github.com/ember-cli/ember-cli/pull/6821) Add tests for EmberApp.index() method [@Turbo87](https://github.com/Turbo87)
- [#6828](https://github.com/ember-cli/ember-cli/pull/6828) Use Babel 6 [@ember-cli](https://github.com/ember-cli)
- [#6839](https://github.com/ember-cli/ember-cli/pull/6839) Allow `ember new -b <blueprint> foo` to opt-in to yarn by default. [@rwjblue](https://github.com/rwjblue)
- [#6846](https://github.com/ember-cli/ember-cli/pull/6846) tests: Use "chai-as-promised" assertions [@Turbo87](https://github.com/Turbo87)
- [#6847](https://github.com/ember-cli/ember-cli/pull/6847) print the `serving on http://host:port/basePath` after each rebuild [@ember-cli](https://github.com/ember-cli)
- [#6852](https://github.com/ember-cli/ember-cli/pull/6852) Replace "itr2array" helper with Array.from() [@Turbo87](https://github.com/Turbo87)
- [#6853](https://github.com/ember-cli/ember-cli/pull/6853) tests: Remove unused variables [@Turbo87](https://github.com/Turbo87)
- [#6857](https://github.com/ember-cli/ember-cli/pull/6857) Update testdouble to the latest version 🚀 [@ember-cli](https://github.com/ember-cli)

Thank you to all who took the time to contribute!


### 2.12.3

The following changes are required if you are upgrading from the previous
version:

- Users
  + [`ember new` diff](https://github.com/ember-cli/ember-new-output/compare/v2.12.2...v2.12.3)
  + Upgrade your project's ember-cli version - [docs](https://ember-cli.com/user-guide/#upgrading)
- Addon Developers
  + [`ember addon` diff](https://github.com/ember-cli/ember-addon-output/compare/v2.12.2...v2.12.3)
  + No changes required
- Core Contributors
  + No changes required

#### Community Contributions

- [#6986](https://github.com/ember-cli/ember-cli/pull/6986) Revert nopt dependency update [@calderas](https://github.com/calderas)

Thank you to all who took the time to contribute!


### 2.12.2

The following changes are required if you are upgrading from the previous
version:

- Users
  + [`ember new` diff](https://github.com/ember-cli/ember-new-output/compare/v2.12.1...v2.12.2)
  + Upgrade your project's ember-cli version - [docs](https://ember-cli.com/user-guide/#upgrading)
- Addon Developers
  + [`ember addon` diff](https://github.com/ember-cli/ember-addon-output/compare/v2.12.1...v2.12.2)
  + No changes required
- Core Contributors
  + No changes required

#### Community Contributions

- [#6929](https://github.com/ember-cli/ember-cli/pull/6929) Backport fixes to release branch [@Turbo87](https://github.com/Turbo87)
- [#6944](https://github.com/ember-cli/ember-cli/pull/6944) Include ember-testing.js when using ember-source [@trentmwillis](https://github.com/trentmwillis)
- [#6974](https://github.com/ember-cli/ember-cli/pull/6974) Unnecessary "ember-cli-eslint" install [@tylerturdenpants](https://github.com/tylerturdenpants)

Thank you to all who took the time to contribute!


### 2.12.1

The following changes are required if you are upgrading from the previous
version:

- Users
  + [`ember new` diff](https://github.com/ember-cli/ember-new-output/compare/v2.12.0...v2.12.1)
  + Upgrade your project's ember-cli version - [docs](https://ember-cli.com/user-guide/#upgrading)
- Addon Developers
  + [`ember addon` diff](https://github.com/ember-cli/ember-addon-output/compare/v2.12.0...v2.12.1)
  + No changes required
- Core Contributors
  + No changes required

#### Community Contributions

- [#6879](https://github.com/ember-cli/ember-cli/pull/6879) Add .eslintrc.js files to blueprints [@rwwagner90](https://github.com/rwwagner90)
- [#6884](https://github.com/ember-cli/ember-cli/pull/6884) Remove guard in `treeForAddon` around `addon/**/*.js` files. [@rwjblue](https://github.com/rwjblue)
- [#6885](https://github.com/ember-cli/ember-cli/pull/6885) Work around broken bower installation for old npm versions [@Turbo87](https://github.com/Turbo87)

Thank you to all who took the time to contribute!


### 2.12.0

The following changes are required if you are upgrading from the previous
version:

- Users
  + [`ember new` diff](https://github.com/ember-cli/ember-new-output/compare/v2.11.1...v2.12.0)
  + Upgrade your project's ember-cli version - [docs](https://ember-cli.com/user-guide/#upgrading)
- Addon Developers
  + [`ember addon` diff](https://github.com/ember-cli/ember-addon-output/compare/v2.11.1...v2.12.0)
  + No changes required
- Core Contributors
  + No changes required

#### Community Contributions

- [#6669](https://github.com/ember-cli/ember-cli/pull/6669) tasks/bower-install: Fix "bower" lookup [@Turbo87](https://github.com/Turbo87)
- [#6606](https://github.com/ember-cli/ember-cli/pull/6606) Instrumentation [@ember-cli](https://github.com/ember-cli)
- [#6540](https://github.com/ember-cli/ember-cli/pull/6540) removing jshint reference in blueprints [@kellyselden](https://github.com/kellyselden)
- [#5874](https://github.com/ember-cli/ember-cli/pull/5874) Don't process CSS imports by default [@ember-cli](https://github.com/ember-cli)
- [#6516](https://github.com/ember-cli/ember-cli/pull/6516) Properly call `preprocessTree` / `postprocessTree` for addons. [@rwjblue](https://github.com/rwjblue)
- [#6627](https://github.com/ember-cli/ember-cli/pull/6627) Lazily require `broccoli-babel-transpiler`. [@rwjblue](https://github.com/rwjblue)
- [#6630](https://github.com/ember-cli/ember-cli/pull/6630) [DOC] Update license year [@cjnething](https://github.com/cjnething)
- [#6626](https://github.com/ember-cli/ember-cli/pull/6626) Flesh out `init` instrumentation. [@ember-cli](https://github.com/ember-cli)
- [#6629](https://github.com/ember-cli/ember-cli/pull/6629) Enable more ESLint rules [@Turbo87](https://github.com/Turbo87)
- [#6624](https://github.com/ember-cli/ember-cli/pull/6624) Update version of ember-cli-eslint used in new applications. [@rwjblue](https://github.com/rwjblue)
- [#6613](https://github.com/ember-cli/ember-cli/pull/6613) Add missing annotations. [@rwjblue](https://github.com/rwjblue)
- [#6625](https://github.com/ember-cli/ember-cli/pull/6625) Update dependencies previous avoided due to Node 0.12 support. [@rwjblue](https://github.com/rwjblue)
- [#6628](https://github.com/ember-cli/ember-cli/pull/6628) Ensure `beforeRun` is included in `command` instrumentation. [@rwjblue](https://github.com/rwjblue)
- [#6684](https://github.com/ember-cli/ember-cli/pull/6684) [fixes #6672] ensure example clearly indicates promise usage [@ember-cli](https://github.com/ember-cli)
- [#6641](https://github.com/ember-cli/ember-cli/pull/6641) Properly sort the linting rules in the ES6 section. [@rwjblue](https://github.com/rwjblue)
- [#6639](https://github.com/ember-cli/ember-cli/pull/6639) Disable usage of `var`. [@rwjblue](https://github.com/rwjblue)
- [#6633](https://github.com/ember-cli/ember-cli/pull/6633) Split serving assets into two different in-repo addons [@kratiahuja](https://github.com/kratiahuja)
- [#6640](https://github.com/ember-cli/ember-cli/pull/6640) Enable a few additional ES6 linting rules. [@rwjblue](https://github.com/rwjblue)
- [#6634](https://github.com/ember-cli/ember-cli/pull/6634) Remove "ember-cli-app-version" from "addon" blueprint [@Turbo87](https://github.com/Turbo87)
- [#6631](https://github.com/ember-cli/ember-cli/pull/6631) 🏎 Lazily install "bower" if required [@Turbo87](https://github.com/Turbo87)
- [#6636](https://github.com/ember-cli/ember-cli/pull/6636) Use ES6 features [@Turbo87](https://github.com/Turbo87)
- [#6689](https://github.com/ember-cli/ember-cli/pull/6689) Update fs-extra to the latest version 🚀 [@ember-cli](https://github.com/ember-cli)
- [#6649](https://github.com/ember-cli/ember-cli/pull/6649) Make in-repo-addon blueprint 'use strict'. [@ember-cli](https://github.com/ember-cli)
- [#6644](https://github.com/ember-cli/ember-cli/pull/6644) Use  ES6 classes for internal classes [@Turbo87](https://github.com/Turbo87)
- [#6646](https://github.com/ember-cli/ember-cli/pull/6646) Fix some of the issues in #6623 [@ember-cli](https://github.com/ember-cli)
- [#6645](https://github.com/ember-cli/ember-cli/pull/6645) Make project.config() public [@simonihmig](https://github.com/simonihmig)
- [#6647](https://github.com/ember-cli/ember-cli/pull/6647) Convert CoreObject classes to ES6 classes extending CoreObject [@Turbo87](https://github.com/Turbo87)
- [#6699](https://github.com/ember-cli/ember-cli/pull/6699) RELEASE: Make code snippet copy-pasta compatible [@Turbo87](https://github.com/Turbo87)
- [#6663](https://github.com/ember-cli/ember-cli/pull/6663) Add stats and logging for addon tree caching opt out [@trentmwillis](https://github.com/trentmwillis)
- [#6655](https://github.com/ember-cli/ember-cli/pull/6655) Update execa to the latest version 🚀 [@ember-cli](https://github.com/ember-cli)
- [#6660](https://github.com/ember-cli/ember-cli/pull/6660) Preserve user errors in instrumentation hook [@ember-cli](https://github.com/ember-cli)
- [#6652](https://github.com/ember-cli/ember-cli/pull/6652) [BUGFIX] Revert "Remove arbitrary *.js filtering for addon tree." [@nathanhammond](https://github.com/nathanhammond)
- [#6654](https://github.com/ember-cli/ember-cli/pull/6654) blueprints/app: Update "ember-cli-qunit" dependency [@Turbo87](https://github.com/Turbo87)
- [#6674](https://github.com/ember-cli/ember-cli/pull/6674) Update core-object to the latest version 🚀 [@ember-cli](https://github.com/ember-cli)
- [#6685](https://github.com/ember-cli/ember-cli/pull/6685) Revert "remove travis sudo check" [@ember-cli](https://github.com/ember-cli)
- [#6683](https://github.com/ember-cli/ember-cli/pull/6683) ensure `Task.prototype.run` returns promises [@ember-cli](https://github.com/ember-cli)
- [#6680](https://github.com/ember-cli/ember-cli/pull/6680) Use global NPM with version check [@Turbo87](https://github.com/Turbo87)
- [#6681](https://github.com/ember-cli/ember-cli/pull/6681) Run "ember-cli-eslint" blueprint on "ember init" [@Turbo87](https://github.com/Turbo87)
- [#6678](https://github.com/ember-cli/ember-cli/pull/6678) Avoid error upon registering a heimdall monitor twice. [@rwjblue](https://github.com/rwjblue)
- [#6682](https://github.com/ember-cli/ember-cli/pull/6682) Update the minimum version of ember-try [@kategengler](https://github.com/kategengler)
- [#6671](https://github.com/ember-cli/ember-cli/pull/6671) add description to build environment option [@kellyselden](https://github.com/kellyselden)
- [#6664](https://github.com/ember-cli/ember-cli/pull/6664) Update github to the latest version 🚀 [@ember-cli](https://github.com/ember-cli)
- [#6731](https://github.com/ember-cli/ember-cli/pull/6731) Revert changes removing `bower.json` from default blueprints. [@rwjblue](https://github.com/rwjblue)
- [#6704](https://github.com/ember-cli/ember-cli/pull/6704) Update lockfile to use latest allowed versions. [@ember-cli](https://github.com/ember-cli)
- [#6688](https://github.com/ember-cli/ember-cli/pull/6688) Replace custom Promise class with RSVP [@Turbo87](https://github.com/Turbo87)
- [#6696](https://github.com/ember-cli/ember-cli/pull/6696) Add --test-port 0 for random port [@morhook](https://github.com/morhook)
- [#6698](https://github.com/ember-cli/ember-cli/pull/6698) Remove "bower.json" and only create if necessary [@Turbo87](https://github.com/Turbo87)
- [#6692](https://github.com/ember-cli/ember-cli/pull/6692) tests/acceptance/generate: Fix flaky tests [@Turbo87](https://github.com/Turbo87)
- [#6705](https://github.com/ember-cli/ember-cli/pull/6705) add description to serve and test environment option [@kellyselden](https://github.com/kellyselden)
- [#6710](https://github.com/ember-cli/ember-cli/pull/6710) Fix linting issue with beta branch. [@rwjblue](https://github.com/rwjblue)
- [#6770](https://github.com/ember-cli/ember-cli/pull/6770) models/addon: Add @since tag to this.import() [@ember-cli](https://github.com/ember-cli)
- [#6808](https://github.com/ember-cli/ember-cli/pull/6808) Use `_shouldCompileJS` to guard precompilation of addon JS. [@rwjblue](https://github.com/rwjblue)
- [#6827](https://github.com/ember-cli/ember-cli/pull/6827) Use `amd` for transpiling modules with babel@5. [@ember-cli](https://github.com/ember-cli)
- [#6830](https://github.com/ember-cli/ember-cli/pull/6830) Revert "Use `amd` for transpiling modules with babel@5." [@ember-cli](https://github.com/ember-cli)
- [#6856](https://github.com/ember-cli/ember-cli/pull/6856) models/project: Fix dependencies() documentation [@Turbo87](https://github.com/Turbo87)
- [#6860](https://github.com/ember-cli/ember-cli/pull/6860) blueprints/app: Update "ember-source" and "ember-data" to v2.12.0 [@Turbo87](https://github.com/Turbo87)

Thank you to all who took the time to contribute!


### 2.12.0-beta.2

The following changes are required if you are upgrading from the previous
version:

- Users
  + [`ember new` diff](https://github.com/ember-cli/ember-new-output/compare/v2.12.0-beta.1...v2.12.0-beta.2)
  + Upgrade your project's ember-cli version - [docs](https://ember-cli.com/user-guide/#upgrading)
- Addon Developers
  + [`ember addon` diff](https://github.com/ember-cli/ember-addon-output/compare/v2.12.0-beta.1...v2.12.0-beta.2)
  + No changes required
- Core Contributors
  + No changes required

#### Community Contributions

- [#6681](https://github.com/ember-cli/ember-cli/pull/6681) Run "ember-cli-eslint" blueprint on "ember init" [@Turbo87](https://github.com/Turbo87)
- [#6698](https://github.com/ember-cli/ember-cli/pull/6698) Remove "bower.json" and only create if necessary [@Turbo87](https://github.com/Turbo87)
- [#6711](https://github.com/ember-cli/ember-cli/pull/6711) Update `ember-cli-htmlbars-inline-precompile` requirement [@SaladFork](https://github.com/SaladFork)
- [#6720](https://github.com/ember-cli/ember-cli/pull/6720) ignore license change on init [@kellyselden](https://github.com/kellyselden)
- [#6721](https://github.com/ember-cli/ember-cli/pull/6721) use ~ instead of ^ for ember-source [@kellyselden](https://github.com/kellyselden)
- [#6763](https://github.com/ember-cli/ember-cli/pull/6763) Change livereload PortFinder.basePort to 49153 [@Turbo87](https://github.com/Turbo87)
- [#6808](https://github.com/ember-cli/ember-cli/pull/6808) Use `_shouldCompileJS` to guard precompilation of addon JS. [@rwjblue](https://github.com/rwjblue)

Thank you to all who took the time to contribute!


### 2.12.0-beta.1

The following changes are required if you are upgrading from the previous
version:

- Users
  + [`ember new` diff](https://github.com/ember-cli/ember-new-output/compare/v2.11.0...v2.12.0-beta.1)
  + Upgrade your project's ember-cli version - [docs](https://ember-cli.com/user-guide/#upgrading)
- Addon Developers
  + [`ember addon` diff](https://github.com/ember-cli/ember-addon-output/compare/v2.11.0...v2.12.0-beta.1)
  + No changes required
- Core Contributors
  + No changes required

#### Community Contributions

- [#6645](https://github.com/ember-cli/ember-cli/pull/6645) Make project.config() public [@simonihmig](https://github.com/simonihmig)
- [#6540](https://github.com/ember-cli/ember-cli/pull/6540) removing jshint reference in blueprints [@kellyselden](https://github.com/kellyselden)
- [#5874](https://github.com/ember-cli/ember-cli/pull/5874) Don't process CSS imports by default [@wagenet](https://github.com/wagenet)
- [#6516](https://github.com/ember-cli/ember-cli/pull/6516) Properly call `preprocessTree` / `postprocessTree` for addons. [@rwjblue](https://github.com/rwjblue)
- [#6600](https://github.com/ember-cli/ember-cli/pull/6600) Apply clean-base-url to config.rootURL [@nathanhammond](https://github.com/nathanhammond)
- [#6622](https://github.com/ember-cli/ember-cli/pull/6622) Remove support for Node 0.12. [@rwjblue](https://github.com/rwjblue)
- [#6624](https://github.com/ember-cli/ember-cli/pull/6624) Update version of ember-cli-eslint used in new applications. [@rwjblue](https://github.com/rwjblue)
- [#6625](https://github.com/ember-cli/ember-cli/pull/6625) Update dependencies previous avoided due to Node 0.12 support. [@rwjblue](https://github.com/rwjblue)
- [#6633](https://github.com/ember-cli/ember-cli/pull/6633) Split serving assets into two different in-repo addons [@kratiahuja](https://github.com/kratiahuja)
- [#6634](https://github.com/ember-cli/ember-cli/pull/6634) Remove "ember-cli-app-version" from "addon" blueprint [@Turbo87](https://github.com/Turbo87)
- [#6630](https://github.com/ember-cli/ember-cli/pull/6630) [DOC] Update license year [@cjnething](https://github.com/cjnething)
- [#6631](https://github.com/ember-cli/ember-cli/pull/6631) 🏎 Lazily install "bower" if required [@Turbo87](https://github.com/Turbo87)
- [#6636](https://github.com/ember-cli/ember-cli/pull/6636) Use ES6 features [@Turbo87](https://github.com/Turbo87)
- [#6649](https://github.com/ember-cli/ember-cli/pull/6649) Make in-repo-addon blueprint 'use strict'. [@ember-cli](https://github.com/ember-cli)
- [#6647](https://github.com/ember-cli/ember-cli/pull/6647) Convert CoreObject classes to ES6 classes extending CoreObject [@Turbo87](https://github.com/Turbo87)
- [#6644](https://github.com/ember-cli/ember-cli/pull/6644) Use  ES6 classes for internal classes [@Turbo87](https://github.com/Turbo87)
- [#6654](https://github.com/ember-cli/ember-cli/pull/6654) blueprints/app: Update "ember-cli-qunit" dependency [@Turbo87](https://github.com/Turbo87)
- [#6688](https://github.com/ember-cli/ember-cli/pull/6688) Replace custom Promise class with RSVP [@Turbo87](https://github.com/Turbo87)
- [#6680](https://github.com/ember-cli/ember-cli/pull/6680) Use global NPM with version check [@Turbo87](https://github.com/Turbo87)

Thank you to all who took the time to contribute!


### 2.11.1

The following changes are required if you are upgrading from the previous
version:

- Users
  + [`ember new` diff](https://github.com/ember-cli/ember-new-output/compare/v2.11.0...v2.11.1)
  + Upgrade your project's ember-cli version - [docs](https://ember-cli.com/user-guide/#upgrading)
- Addon Developers
  + [`ember addon` diff](https://github.com/ember-cli/ember-addon-output/compare/v2.11.0...v2.11.1)
  + No changes required
- Core Contributors
  + No changes required

#### Community Contributions

- [#6711](https://github.com/ember-cli/ember-cli/pull/6711) Update `ember-cli-htmlbars-inline-precompile` requirement [@SaladFork](https://github.com/SaladFork)
- [#6720](https://github.com/ember-cli/ember-cli/pull/6720) ignore license change on init [@kellyselden](https://github.com/kellyselden)
- [#6721](https://github.com/ember-cli/ember-cli/pull/6721) use ~ instead of ^ for ember-source [@kellyselden](https://github.com/kellyselden)
- [#6763](https://github.com/ember-cli/ember-cli/pull/6763) Change livereload PortFinder.basePort to 49153 [@Turbo87](https://github.com/Turbo87)

Thank you to all who took the time to contribute!


### 2.11.0

The following changes are required if you are upgrading from the previous
version:

- Users
  + [`ember new` diff](https://github.com/ember-cli/ember-new-output/compare/v2.10.2...v2.11.0)
  + Upgrade your project's ember-cli version - [docs](https://ember-cli.com/user-guide/#upgrading)
- Addon Developers
  + [`ember addon` diff](https://github.com/ember-cli/ember-addon-output/compare/v2.10.2...v2.11.0)
  + No changes required
- Core Contributors
  + No changes required

#### Notes:
- This version of Ember CLI _will not officially support Node.js v0.12_ per the [Ember Node.js LTS Support policy](http://emberjs.com/blog/2016/09/07/ember-node-lts-support.html).
- As part of this release we have made the default behavior inclusion of Ember from npm via the `ember-source` npm package.

#### Community Contributions

- [#6531](https://github.com/ember-cli/ember-cli/pull/6531) Update to latest capture-exit, revert work around. [@ember-cli](https://github.com/rwjblue)
- [#6525](https://github.com/ember-cli/ember-cli/pull/6525) utilities/npm: Run NPM commands via "execa" [@Turbo87](https://github.com/Turbo87)
- [#6533](https://github.com/ember-cli/ember-cli/pull/6533) blueprints/addon: Fix path to "ember" executable in ".travis.yml" [@Turbo87](https://github.com/Turbo87)
- [#6536](https://github.com/ember-cli/ember-cli/pull/6536) fix phantom use on travis [@kellyselden](https://github.com/kellyselden)
- [#6537](https://github.com/ember-cli/ember-cli/pull/6537) Prevent deprecation from `ember-cli-babel` config options. [@rwjblue](https://github.com/rwjblue)
- [#6707](https://github.com/ember-cli/ember-cli/pull/6707) Change usage of shims for ember-source@2.11.0 final. [@ember-cli](https://github.com/rwjblue)
- [#6254](https://github.com/ember-cli/ember-cli/pull/6254) [BUGFIX] Do not rely on ember-resolver, detect bower package instead [@martndemus](https://github.com/martndemus)
- [#6319](https://github.com/ember-cli/ember-cli/pull/6319) Use --save-dev by default when installing addons [@binhums](https://github.com/binhums)
- [#6378](https://github.com/ember-cli/ember-cli/pull/6378) Prepares Ember CLI for new version of ember-welcome-page [@locks](https://github.com/locks)
- [#6460](https://github.com/ember-cli/ember-cli/pull/6460) Refactor processTemplate. [@nathanhammond](https://github.com/nathanhammond)
- [#6385](https://github.com/ember-cli/ember-cli/pull/6385) Respect testem exit code [@johanneswuerbach](https://github.com/johanneswuerbach)
- [#6387](https://github.com/ember-cli/ember-cli/pull/6387) Adds Node 7 to testing matrix [@twokul](https://github.com/twokul)
- [#6388](https://github.com/ember-cli/ember-cli/pull/6388) Adds Node 7 to `engines` in `package.json` [@twokul](https://github.com/twokul)
- [#6407](https://github.com/ember-cli/ember-cli/pull/6407) Improve silent.js Deprecation [@nathanhammond](https://github.com/nathanhammond)
- [#6443](https://github.com/ember-cli/ember-cli/pull/6443) Fix preProcessTree API docs. [@kratiahuja](https://github.com/kratiahuja)
- [#6425](https://github.com/ember-cli/ember-cli/pull/6425) Adding json out for 'ember asset-sizes' [@kiwiupover](https://github.com/kiwiupover)
- [#6423](https://github.com/ember-cli/ember-cli/pull/6423) [BUGFIX] integrate capture exit [@stefanpenner](https://github.com/stefanpenner)
- [#6427](https://github.com/ember-cli/ember-cli/pull/6427) Document outputFile option [@ro0gr](https://github.com/ro0gr)
- [#6436](https://github.com/ember-cli/ember-cli/pull/6436) [BUGFIX] Watch vendor by default. [@nathanhammond](https://github.com/nathanhammond)
- [#6484](https://github.com/ember-cli/ember-cli/pull/6484) [BUGFIX] Fix remaining ember-source issues. [@nathanhammond](https://github.com/nathanhammond)
- [#6453](https://github.com/ember-cli/ember-cli/pull/6453) Avoid creating extraneous merge-trees. [@rwjblue](https://github.com/rwjblue)
- [#6496](https://github.com/ember-cli/ember-cli/pull/6496) [BUGFIX release] Revert the reverted revert. Ember assign not available in all ember try scenarios [@webark](https://github.com/webark)
- [#6482](https://github.com/ember-cli/ember-cli/pull/6482) Cleanup unused deps [@ro0gr](https://github.com/ro0gr)
- [#6475](https://github.com/ember-cli/ember-cli/pull/6475) extract ui to console-ui [@stefanpenner](https://github.com/stefanpenner)
- [#6479](https://github.com/ember-cli/ember-cli/pull/6479) docs: Blueprint:renamedFiles [@les2](https://github.com/les2)

Thank you to all who took the time to contribute!


### 2.10.1

The following changes are required if you are upgrading from the previous
version:

- Users
  + [`ember new` diff](https://github.com/ember-cli/ember-new-output/compare/v2.10.0...v2.10.1)
  + Upgrade your project's ember-cli version - [docs](http://ember-cli.com/user-guide/#upgrading)
- Addon Developers
  + [`ember addon` diff](https://github.com/ember-cli/ember-addon-output/compare/v2.10.0...v2.10.1)
  + No changes required
- Core Contributors
  + No changes required

#### Community Contributions

- [#6485](https://github.com/ember-cli/ember-cli/pull/6485) tests/runner: Fix "capture-exit" compatibility [@Turbo87](https://github.com/Turbo87)
- [#6496](https://github.com/ember-cli/ember-cli/pull/6496) Revert the reverted revert. Ember assign not available in all ember try scenarios [@webark](https://github.com/webark)
- [#6531](https://github.com/ember-cli/ember-cli/pull/6531) Update to latest capture-exit, revert work around. [@rwjblue](https://github.com/rwjblue)
- [#6533](https://github.com/ember-cli/ember-cli/pull/6533) blueprints/addon: Fix path to "ember" executable in ".travis.yml" [@Turbo87](https://github.com/Turbo87)
- [#6536](https://github.com/ember-cli/ember-cli/pull/6536) fix phantom use on travis [@kellyselden](https://github.com/kellyselden)
- [#6693](https://github.com/ember-cli/ember-cli/pull/6693) Backport subprocess invocation of npm to v2.10 [@Turbo87](https://github.com/Turbo87)

Thank you to all who took the time to contribute!


### 2.10.0

The following changes are required if you are upgrading from the previous
version:

- Users
  + [`ember new` diff](https://github.com/ember-cli/ember-new-output/compare/v2.9.1...v2.10.0)
  + Upgrade your project's ember-cli version - [docs](http://ember-cli.com/user-guide/#upgrading)
- Addon Developers
  + [`ember addon` diff](https://github.com/ember-cli/ember-addon-output/compare/v2.9.1...v2.10.0)
  + No changes required
- Core Contributors
  + No changes required

#### Notes:
- This version of Ember CLI _no longer supports Node.js v0.10_ per the [Ember Node.js LTS Support policy](http://emberjs.com/blog/2016/09/07/ember-node-lts-support.html).
- As part of this release we have experimental support for including Ember from npm via the `ember-source` npm package. We hope to discover the gaps during this release cycle and make that the default in a future release.

#### Community Contributions

- [#5994](https://github.com/ember-cli/ember-cli/pull/5994) No 'diff' option when binaries are involved (confirm-dialog). [@fpauser](https://github.com/fpauser)
- [#6241](https://github.com/ember-cli/ember-cli/pull/6241) destroy deletes empty folders [@kellyselden](https://github.com/kellyselden)
- [#6096](https://github.com/ember-cli/ember-cli/pull/6096) Fix and improve Watcher.detectWatcher [@stefanpenner](https://github.com/stefanpenner)
- [#6081](https://github.com/ember-cli/ember-cli/pull/6081) [BUGFIX] Header files import concat [@stefanpenner](https://github.com/stefanpenner)
- [#6296](https://github.com/ember-cli/ember-cli/pull/6296) Include relative path on ember asset-sizes [@josemarluedke](https://github.com/josemarluedke)
- [#6301](https://github.com/ember-cli/ember-cli/pull/6301) [Fixes #6300] consistent concat, regardless of system EOL [@stefanpenner](https://github.com/stefanpenner)
- [#6305](https://github.com/ember-cli/ember-cli/pull/6305) Use Ember.assign for start-app test helper.
- [#6307](https://github.com/ember-cli/ember-cli/pull/6307) Node.js LTS updates. [@nathanhammond](https://github.com/nathanhammond)
- [#6306](https://github.com/ember-cli/ember-cli/pull/6306) [ENHANCEMENT] Use npm 3 [@dfreeman](https://github.com/dfreeman)
- [#6337](https://github.com/ember-cli/ember-cli/pull/6337) DOC: #addBowerPackagesToProject `source` option [@olleolleolle](https://github.com/olleolleolle)
- [#6358](https://github.com/ember-cli/ember-cli/pull/6358) Use secure URLs in docs where possible [@xtian](https://github.com/xtian)
- [#6363](https://github.com/ember-cli/ember-cli/pull/6363) [ENHANCEMENT] Add 2.8-lts scenario to default ember-try config [@BrianSipple](https://github.com/BrianSipple)
- [#6369](https://github.com/ember-cli/ember-cli/pull/6369) Enable ember-source. [@nathanhammond](https://github.com/nathanhammond)

Thank you to all who took the time to contribute!


### 2.10.0-beta.2

The following changes are required if you are upgrading from the previous
version:

- Users
  + [`ember new` diff](https://github.com/ember-cli/ember-new-output/compare/v2.10.0-beta.1...v2.10.0-beta.2)
  + Upgrade your project's ember-cli version - [docs](http://ember-cli.com/user-guide/#upgrading)
- Addon Developers
  + [`ember addon` diff](https://github.com/ember-cli/ember-addon-output/compare/v2.10.0-beta.1...v2.10.0-beta.2)
  + No changes required
- Core Contributors
  + No changes required

#### Notes:
- This version of Ember CLI _no longer supports Node.js v0.10_ per the [Ember Node.js LTS Support policy](http://emberjs.com/blog/2016/09/07/ember-node-lts-support.html).
- As part of this release we have experimental support for including Ember from npm via the `ember-source` npm package. We hope to discover the gaps during this release cycle and make that the default in a future release.

#### Community Contributions

- [#6375](https://github.com/ember-cli/ember-cli/pull/6375) Bump Ember versions. [@nathanhammond](https://github.com/nathanhammond)

Thank you to all who took the time to contribute!


### 2.10.0-beta.1

The following changes are required if you are upgrading from the previous
version:

- Users
  + [`ember new` diff](https://github.com/ember-cli/ember-new-output/compare/v2.9.0...v2.10.0-beta.1)
  + Upgrade your project's ember-cli version - [docs](http://ember-cli.com/user-guide/#upgrading)
- Addon Developers
  + [`ember addon` diff](https://github.com/ember-cli/ember-addon-output/compare/v2.9.0...v2.10.0-beta.1)
  + No changes required
- Core Contributors
  + No changes required

#### Notes:
- This version of Ember CLI _no longer supports Node.js v0.10_ per the [Ember Node.js LTS Support policy](http://emberjs.com/blog/2016/09/07/ember-node-lts-support.html).
- As part of this release we have experimental support for including Ember from npm via the `ember-source` npm package. We hope to discover the gaps during this release cycle and make that the default in a future release.

#### Community Contributions

- [#5994](https://github.com/ember-cli/ember-cli/pull/5994) No 'diff' option when binaries are involved (confirm-dialog). [@fpauser](https://github.com/fpauser)
- [#6241](https://github.com/ember-cli/ember-cli/pull/6241) destroy deletes empty folders [@kellyselden](https://github.com/kellyselden)
- [#6096](https://github.com/ember-cli/ember-cli/pull/6096) Fix and improve Watcher.detectWatcher [@stefanpenner](https://github.com/stefanpenner)
- [#6081](https://github.com/ember-cli/ember-cli/pull/6081) [BUGFIX] Header files import concat [@stefanpenner](https://github.com/stefanpenner)
- [#6296](https://github.com/ember-cli/ember-cli/pull/6296) Include relative path on ember asset-sizes [@josemarluedke](https://github.com/josemarluedke)
- [#6301](https://github.com/ember-cli/ember-cli/pull/6301) [Fixes #6300] consistent concat, regardless of system EOL [@stefanpenner](https://github.com/stefanpenner)
- [#6305](https://github.com/ember-cli/ember-cli/pull/6305) Use Ember.assign for start-app test helper.
- [#6307](https://github.com/ember-cli/ember-cli/pull/6307) Node.js LTS updates. [@nathanhammond](https://github.com/nathanhammond)
- [#6306](https://github.com/ember-cli/ember-cli/pull/6306) [ENHANCEMENT] Use npm 3 [@dfreeman](https://github.com/dfreeman)
- [#6337](https://github.com/ember-cli/ember-cli/pull/6337) DOC: #addBowerPackagesToProject `source` option [@olleolleolle](https://github.com/olleolleolle)
- [#6358](https://github.com/ember-cli/ember-cli/pull/6358) Use secure URLs in docs where possible [@xtian](https://github.com/xtian)
- [#6363](https://github.com/ember-cli/ember-cli/pull/6363) [ENHANCEMENT] Add 2.8-lts scenario to default ember-try config [@BrianSipple](https://github.com/BrianSipple)
- [#6369](https://github.com/ember-cli/ember-cli/pull/6369) Enable ember-source. [@nathanhammond](https://github.com/nathanhammond)

Thank you to all who took the time to contribute!


### 2.9.1

The following changes are required if you are upgrading from the previous
version:

- Users
  + [`ember new` diff](https://github.com/ember-cli/ember-new-output/compare/v2.9.0...v2.9.1)
  + Upgrade your project's ember-cli version - [docs](http://ember-cli.com/user-guide/#upgrading)
- Addon Developers
  + [`ember addon` diff](https://github.com/ember-cli/ember-addon-output/compare/v2.9.0...v2.9.1)
  + No changes required
- Core Contributors
  + No changes required

#### Community Contributions

- [#6371](https://github.com/ember-cli/ember-cli/pull/6371) blueprints/app: Update Ember and Ember Data to v2.9.0 [@Turbo87](https://github.com/Turbo87)

Thank you to all who took the time to contribute!


### 2.9.0

The following changes are required if you are upgrading from the previous
version:

- Users
  + [`ember new` diff](https://github.com/ember-cli/ember-new-output/compare/v2.8.0...v2.9.0)
  + Upgrade your project's ember-cli version - [docs](http://ember-cli.com/user-guide/#upgrading)
- Addon Developers
  + [`ember addon` diff](https://github.com/ember-cli/ember-addon-output/compare/v2.8.0...v2.9.0)
  + No changes required
- Core Contributors
  + No changes required

Notes:
- This update includes a version bump of QUnit to 2.0.0. Please pay close attention to your test suites.

#### Community Contributions

- [#6232](https://github.com/ember-cli/ember-cli/pull/6232) suggest testing addons against LTS [@kellyselden](https://github.com/kellyselden)
- [#6235](https://github.com/ember-cli/ember-cli/pull/6235) remove `default` ember try scenario [@kellyselden](https://github.com/kellyselden)
- [#6249](https://github.com/ember-cli/ember-cli/pull/6249) Update to ember-cli-qunit@3.0.1. [@rwjblue](https://github.com/rwjblue)
- [#6276](https://github.com/ember-cli/ember-cli/pull/6276) Revert #6193 (Ember.assign) [@nathanhammond](https://github.com/nathanhammond)
- [#6176](https://github.com/ember-cli/ember-cli/pull/6176) fixed typo in the example code in the comments in the blueprint.js [@foxnewsnetwork](https://github.com/foxnewsnetwork)
- [#5395](https://github.com/ember-cli/ember-cli/pull/5395) Skip bower/npm install on blueprint install if manifests are missing [@stefanpenner](https://github.com/stefanpenner)
- [#5976](https://github.com/ember-cli/ember-cli/pull/5976) Anonymous AMD Support [@ef4](https://github.com/ef4)
- [#6086](https://github.com/ember-cli/ember-cli/pull/6086) Use heimdalljs for structured instrumentation & structured logging [@hjdivad](https://github.com/hjdivad)
- [#6103](https://github.com/ember-cli/ember-cli/pull/6103) store add-on initialization/lookup times [@stefanpenner](https://github.com/stefanpenner)
- [#6127](https://github.com/ember-cli/ember-cli/pull/6127) Remove invalid backticks in docs [@san650](https://github.com/san650)
- [#6132](https://github.com/ember-cli/ember-cli/pull/6132) [Bugfix] Destroy in-repo-addon [@andyklimczak](https://github.com/andyklimczak)
- [#6193](https://github.com/ember-cli/ember-cli/pull/6193) Changed the start-app test helper to use `Ember.assign`. [@workmanw](https://github.com/workmanw)
- [#6145](https://github.com/ember-cli/ember-cli/pull/6145) Update .gitignore for npm-debug.log [@hckhanh](https://github.com/hckhanh)
- [#6139](https://github.com/ember-cli/ember-cli/pull/6139) Updating app/addon blueprints to latest dependency versions [@elwayman02](https://github.com/elwayman02)
- [#6148](https://github.com/ember-cli/ember-cli/pull/6148) Update to _findHost to use do/while. [@nathanhammond](https://github.com/nathanhammond)
- [#6206](https://github.com/ember-cli/ember-cli/pull/6206) Remove debug from package.json [@marpo60](https://github.com/marpo60)
- [#6171](https://github.com/ember-cli/ember-cli/pull/6171) Adding a test to cover historySupportMiddleware with unknown location type [@jasonmit](https://github.com/jasonmit)
- [#6162](https://github.com/ember-cli/ember-cli/pull/6162) Upgraded ember-cli-app-version to 2.0.0 [@taras](https://github.com/taras)
- [#6198](https://github.com/ember-cli/ember-cli/pull/6198) display cleanup progress. [@stefanpenner](https://github.com/stefanpenner)
- [#6189](https://github.com/ember-cli/ember-cli/pull/6189) `testem.js` must be loaded from `/`. [@rwjblue](https://github.com/rwjblue)
- [#6188](https://github.com/ember-cli/ember-cli/pull/6188) [BUGFIX] - fix reference for `ui.prompt` [@tgandee79](https://github.com/tgandee79)
- [#6182](https://github.com/ember-cli/ember-cli/pull/6182) [BUGFIX beta] Allow empty string as rootURL [@kanongil](https://github.com/kanongil)
- [#6186](https://github.com/ember-cli/ember-cli/pull/6186) [ENHANCEMENT] Warn when empty rootURL is used with history addon [@kanongil](https://github.com/kanongil)
- [#6180](https://github.com/ember-cli/ember-cli/pull/6180) bump portfinder to v1.0.7 [@eriktrom](https://github.com/eriktrom)
- [#6194](https://github.com/ember-cli/ember-cli/pull/6194) [BUGFIX beta] Prevent Ember Data from overriding Date.parse. [@bmac](https://github.com/bmac)
- [#6208](https://github.com/ember-cli/ember-cli/pull/6208) Replace "ember-cli-broccoli" with "broccoli-{brocfile-loader, builder, middleware}" [@Turbo87](https://github.com/Turbo87)
- [#6211](https://github.com/ember-cli/ember-cli/pull/6211) Document `--port 0` in ember serve's command line usage [@sivakumar-kailasam](https://github.com/sivakumar-kailasam)
- [#6227](https://github.com/ember-cli/ember-cli/pull/6227) add tests for alphabetize-object-keys [@kellyselden](https://github.com/kellyselden)
- [#6228](https://github.com/ember-cli/ember-cli/pull/6228) in-repo-addon: sort additions to ember-addon/paths [@kellyselden](https://github.com/kellyselden)

Thank you to all who took the time to contribute!


### 2.9.0-beta.2

The following changes are required if you are upgrading from the previous
version:

- Users
  + [`ember new` diff](https://github.com/ember-cli/ember-new-output/compare/v2.9.0-beta.1...v2.9.0-beta.2)
  + Upgrade your project's ember-cli version - [docs](https://ember-cli.com/user-guide/#upgrading)
- Addon Developers
  + [`ember addon` diff](https://github.com/ember-cli/ember-addon-output/compare/v2.9.0-beta.1...v2.9.0-beta.2)
  + No changes required
- Core Contributors
  + No changes required

Notes:
- This update includes a version bump of QUnit to 2.0.0. Please pay close attention to your test suites.
- This update is marked as unsupporting Node 0.10. Please prepare for removal of support per [Ember's Node.js LTS Support policy](http://emberjs.com/blog/2016/09/07/ember-node-lts-support.html).

#### Community Contributions

- [#6232](https://github.com/ember-cli/ember-cli/pull/6232) suggest testing addons against LTS [@kellyselden](https://github.com/kellyselden)
- [#6235](https://github.com/ember-cli/ember-cli/pull/6235) remove `default` ember try scenario [@kellyselden](https://github.com/kellyselden)
- [#6249](https://github.com/ember-cli/ember-cli/pull/6249) Update to ember-cli-qunit@3.0.1. [@rwjblue](https://github.com/rwjblue)
- [#6250](https://github.com/ember-cli/ember-cli/pull/6250) Update engine field in package.json [@nathanhammond](https://github.com/nathanhammond)
- [#6276](https://github.com/ember-cli/ember-cli/pull/6276) Revert #6193 (Ember.assign) [@nathanhammond](https://github.com/nathanhammond)

Thank you to all who took the time to contribute!


### 2.9.0-beta.1

The following changes are required if you are upgrading from the previous
version:

- Users
  + [`ember new` diff](https://github.com/ember-cli/ember-new-output/compare/v2.8.0...v2.9.0-beta.1)
  + Upgrade your project's ember-cli version - [docs](https://ember-cli.com/user-guide/#upgrading)
- Addon Developers
  + [`ember addon` diff](https://github.com/ember-cli/ember-addon-output/compare/v2.8.0...v2.9.0-beta.1)
  + No changes required
- Core Contributors
  + No changes required

#### Community Contributions

- [#6176](https://github.com/ember-cli/ember-cli/pull/6176) fixed typo in the example code in the comments in the blueprint.js [@foxnewsnetwork](https://github.com/foxnewsnetwork)
- [#5395](https://github.com/ember-cli/ember-cli/pull/5395) Skip bower/npm install on blueprint install if manifests are missing [@stefanpenner](https://github.com/stefanpenner)
- [#5976](https://github.com/ember-cli/ember-cli/pull/5976) Anonymous AMD Support [@ef4](https://github.com/ef4)
- [#6086](https://github.com/ember-cli/ember-cli/pull/6086) Use heimdalljs for structured instrumentation & structured logging [@hjdivad](https://github.com/hjdivad)
- [#6103](https://github.com/ember-cli/ember-cli/pull/6103) store add-on initialization/lookup times [@stefanpenner](https://github.com/stefanpenner)
- [#6127](https://github.com/ember-cli/ember-cli/pull/6127) Remove invalid backticks in docs [@san650](https://github.com/san650)
- [#6132](https://github.com/ember-cli/ember-cli/pull/6132) [Bugfix] Destroy in-repo-addon [@andyklimczak](https://github.com/andyklimczak)
- [#6193](https://github.com/ember-cli/ember-cli/pull/6193) Changed the start-app test helper to use `Ember.assign`. [@workmanw](https://github.com/workmanw)
- [#6145](https://github.com/ember-cli/ember-cli/pull/6145) Update .gitignore for npm-debug.log [@hckhanh](https://github.com/hckhanh)
- [#6139](https://github.com/ember-cli/ember-cli/pull/6139) Updating app/addon blueprints to latest dependency versions [@elwayman02](https://github.com/elwayman02)
- [#6148](https://github.com/ember-cli/ember-cli/pull/6148) Update to _findHost to use do/while. [@nathanhammond](https://github.com/nathanhammond)
- [#6206](https://github.com/ember-cli/ember-cli/pull/6206) Remove debug from package.json [@marpo60](https://github.com/marpo60)
- [#6171](https://github.com/ember-cli/ember-cli/pull/6171) Adding a test to cover historySupportMiddleware with unknown location type [@jasonmit](https://github.com/jasonmit)
- [#6162](https://github.com/ember-cli/ember-cli/pull/6162) Upgraded ember-cli-app-version to 2.0.0 [@taras](https://github.com/taras)
- [#6198](https://github.com/ember-cli/ember-cli/pull/6198) display cleanup progress. [@stefanpenner](https://github.com/stefanpenner)
- [#6189](https://github.com/ember-cli/ember-cli/pull/6189) `testem.js` must be loaded from `/`. [@rwjblue](https://github.com/rwjblue)
- [#6188](https://github.com/ember-cli/ember-cli/pull/6188) [BUGFIX] - fix reference for `ui.prompt` [@tgandee79](https://github.com/tgandee79)
- [#6182](https://github.com/ember-cli/ember-cli/pull/6182) [BUGFIX beta] Allow empty string as rootURL [@kanongil](https://github.com/kanongil)
- [#6186](https://github.com/ember-cli/ember-cli/pull/6186) [ENHANCEMENT] Warn when empty rootURL is used with history addon [@kanongil](https://github.com/kanongil)
- [#6180](https://github.com/ember-cli/ember-cli/pull/6180) bump portfinder to v1.0.7 [@eriktrom](https://github.com/eriktrom)
- [#6194](https://github.com/ember-cli/ember-cli/pull/6194) [BUGFIX beta] Prevent Ember Data from overriding Date.parse. [@bmac](https://github.com/bmac)
- [#6208](https://github.com/ember-cli/ember-cli/pull/6208) Replace "ember-cli-broccoli" with "broccoli-{brocfile-loader, builder, middleware}" [@Turbo87](https://github.com/Turbo87)
- [#6211](https://github.com/ember-cli/ember-cli/pull/6211) Document `--port 0` in ember serve's command line usage [@sivakumar-kailasam](https://github.com/sivakumar-kailasam)
- [#6227](https://github.com/ember-cli/ember-cli/pull/6227) add tests for alphabetize-object-keys [@kellyselden](https://github.com/kellyselden)
- [#6228](https://github.com/ember-cli/ember-cli/pull/6228) in-repo-addon: sort additions to ember-addon/paths [@kellyselden](https://github.com/kellyselden)

Thank you to all who took the time to contribute!


### 2.8.0

The following changes are required if you are upgrading from the previous
version:

- Users
  + [`ember new` diff](https://github.com/ember-cli/ember-new-output/compare/v2.7.0...v2.8.0)
  + Upgrade your project's ember-cli version - [docs](https://ember-cli.com/user-guide/#upgrading)
- Addon Developers
  + [`ember addon` diff](https://github.com/ember-cli/ember-addon-output/compare/v2.7.0...v2.8.0)
  + No changes required
- Core Contributors
  + No changes required

#### Community Contributions

- [#6050](https://github.com/ember-cli/ember-cli/pull/6050) Make app/addon readmes consistent [@elwayman02](https://github.com/elwayman02)
- [#6005](https://github.com/ember-cli/ember-cli/pull/6005) [BUGFIX] Fixes broccoli errors when `tests` dir is not present [@twokul](https://github.com/twokul)
- [#5986](https://github.com/ember-cli/ember-cli/pull/5986) added transparent-proxy option to ember serve command [@badazz91](https://github.com/badazz91)
- [#6012](https://github.com/ember-cli/ember-cli/pull/6012) switch to a rollup subset of lodash and shave off 20 - 30%+ boot time [@stefanpenner](https://github.com/stefanpenner)
- [#6017](https://github.com/ember-cli/ember-cli/pull/6017) Allow `ember install addon_name --save` in addons. [@xcambar](https://github.com/xcambar)
- [#6030](https://github.com/ember-cli/ember-cli/pull/6030) [ENHANCEMENT] Asset Sizes I moved the creation of asset sizes to an object. [@kiwiupover](https://github.com/kiwiupover)
- [#6052](https://github.com/ember-cli/ember-cli/pull/6052) Turn on strict mode for tests. [@nathanhammond](https://github.com/nathanhammond)
- [#6043](https://github.com/ember-cli/ember-cli/pull/6043) [BUGFIX beta] Test nested addon import [@xcambar](https://github.com/xcambar)
- [#6045](https://github.com/ember-cli/ember-cli/pull/6045) [Enhancement] Return raw asset-size as data instead of strings [@kiwiupover](https://github.com/kiwiupover)
- [#6072](https://github.com/ember-cli/ember-cli/pull/6072) Makes sure dependecies are loaded on demand [@twokul](https://github.com/twokul)
- [#6092](https://github.com/ember-cli/ember-cli/pull/6092) Remove ember-qunit-notifications [@trentmwillis](https://github.com/trentmwillis)
- [#6094](https://github.com/ember-cli/ember-cli/pull/6094) Remove jQuery usage to read meta config. [@rwjblue](https://github.com/rwjblue)
- [#6095](https://github.com/ember-cli/ember-cli/pull/6095) [INTERNAL] Remove unused 'es3Safe' option [@ursm](https://github.com/ursm)
- [#6102](https://github.com/ember-cli/ember-cli/pull/6102) Refactor/cleanup/reduce slow tests [@stefanpenner](https://github.com/stefanpenner)
- [#6112](https://github.com/ember-cli/ember-cli/pull/6112) More specific docs for included hook [@xcambar](https://github.com/xcambar)
- [#6098](https://github.com/ember-cli/ember-cli/pull/6098) [BUGFIX beta] ServerWatcher disregards --watcher=* [@stefanpenner](https://github.com/stefanpenner)
- [#6166](https://github.com/ember-cli/ember-cli/pull/6166) changed --insecure-proxy to --secure-proxy in ember serve command [@badazz91](https://github.com/badazz91)

Thank you to all who took the time to contribute!


### 2.8.0-beta.3

The following changes are required if you are upgrading from the previous
version:

- Users
  + [`ember new` diff](https://github.com/ember-cli/ember-new-output/compare/v2.8.0-beta.2...v2.8.0-beta.3)
  + Upgrade your project's ember-cli version - [docs](https://ember-cli.com/user-guide/#upgrading)
- Addon Developers
  + [`ember addon` diff](https://github.com/ember-cli/ember-addon-output/compare/v2.8.0-beta.1...v2.8.0-beta.2)
  + No changes required
- Core Contributors
  + No changes required

#### Community Contributions

- [#6166](https://github.com/ember-cli/ember-cli/pull/6166) changed --insecure-proxy to --secure-proxy in ember serve command [@badazz91](https://github.com/badazz91)

Thank you to all who took the time to contribute!


### 2.8.0-beta.2

The following changes are required if you are upgrading from the previous
version:

- Users
  + [`ember new` diff](https://github.com/ember-cli/ember-new-output/compare/v2.8.0-beta.1...v2.8.0-beta.2)
  + Upgrade your project's ember-cli version - [docs](https://ember-cli.com/user-guide/#upgrading)
- Addon Developers
  + [`ember addon` diff](https://github.com/ember-cli/ember-addon-output/compare/v2.8.0-beta.1...v2.8.0-beta.2)
  + No changes required
- Core Contributors
  + No changes required

#### Community Contributions

- [#6098](https://github.com/ember-cli/ember-cli/pull/6098) [BUGFIX beta] ServerWatcher disregards --watcher=* [@stefanpenner](https://github.com/stefanpenner)

Thank you to all who took the time to contribute!


### 2.8.0-beta.1

The following changes are required if you are upgrading from the previous
version:

- Users
  + [`ember new` diff](https://github.com/ember-cli/ember-new-output/compare/v2.7.0...v2.8.0-beta.1)
  + Upgrade your project's ember-cli version - [docs](https://ember-cli.com/user-guide/#upgrading)
- Addon Developers
  + [`ember addon` diff](https://github.com/ember-cli/ember-addon-output/compare/v2.7.0...v2.8.0-beta.1)
  + No changes required
- Core Contributors
  + No changes required

#### Community Contributions

- [#6050](https://github.com/ember-cli/ember-cli/pull/6050) Make app/addon readmes consistent [@elwayman02](https://github.com/elwayman02)
- [#6005](https://github.com/ember-cli/ember-cli/pull/6005) [BUGFIX] Fixes broccoli errors when `tests` dir is not present [@twokul](https://github.com/twokul)
- [#5986](https://github.com/ember-cli/ember-cli/pull/5986) added transparent-proxy option to ember serve command [@badazz91](https://github.com/badazz91)
- [#6012](https://github.com/ember-cli/ember-cli/pull/6012) switch to a rollup subset of lodash and shave off 20 - 30%+ boot time [@stefanpenner](https://github.com/stefanpenner)
- [#6017](https://github.com/ember-cli/ember-cli/pull/6017) Allow `ember install addon_name --save` in addons. [@xcambar](https://github.com/xcambar)
- [#6030](https://github.com/ember-cli/ember-cli/pull/6030) [ENHANCEMENT] Asset Sizes I moved the creation of asset sizes to an object. [@kiwiupover](https://github.com/kiwiupover)
- [#6052](https://github.com/ember-cli/ember-cli/pull/6052) Turn on strict mode for tests. [@nathanhammond](https://github.com/nathanhammond)
- [#6043](https://github.com/ember-cli/ember-cli/pull/6043) [BUGFIX beta] Test nested addon import [@xcambar](https://github.com/xcambar)
- [#6045](https://github.com/ember-cli/ember-cli/pull/6045) [Enhancement] Return raw asset-size as data instead of strings [@kiwiupover](https://github.com/kiwiupover)
- [#6072](https://github.com/ember-cli/ember-cli/pull/6072) Makes sure dependecies are loaded on demand [@twokul](https://github.com/twokul)
- [#6092](https://github.com/ember-cli/ember-cli/pull/6092) Remove ember-qunit-notifications [@trentmwillis](https://github.com/trentmwillis)
- [#6094](https://github.com/ember-cli/ember-cli/pull/6094) Remove jQuery usage to read meta config. [@rwjblue](https://github.com/rwjblue)
- [#6095](https://github.com/ember-cli/ember-cli/pull/6095) [INTERNAL] Remove unused 'es3Safe' option [@ursm](https://github.com/ursm)
- [#6102](https://github.com/ember-cli/ember-cli/pull/6102) Refactor/cleanup/reduce slow tests [@stefanpenner](https://github.com/stefanpenner)
- [#6112](https://github.com/ember-cli/ember-cli/pull/6112) More specific docs for included hook [@xcambar](https://github.com/xcambar)

Thank you to all who took the time to contribute!


### 2.7.0

The following changes are required if you are upgrading from the previous
version:

- Users
  + [`ember new` diff](https://github.com/ember-cli/ember-new-output/compare/v2.6.3...v2.7.0)
  + Upgrade your project's ember-cli version - [docs](https://ember-cli.com/user-guide/#upgrading)
- Addon Developers
  + [`ember addon` diff](https://github.com/ember-cli/ember-addon-output/compare/v2.6.3...v2.7.0)
- Core Contributors
  + No changes required

#### Community Contributions

- [#5972](https://github.com/ember-cli/ember-cli/pull/5972) [BUGFIX release] ease core-object upgrade for addons which lack .project [@stefanpenner](https://github.com/stefanpenner)
- [#5877](https://github.com/ember-cli/ember-cli/pull/5877) Uniform import API [@ef4](https://github.com/ef4)
- [#5979](https://github.com/ember-cli/ember-cli/pull/5979) Use `ember try:one` in travis [@san650](https://github.com/san650)
- [#5984](https://github.com/ember-cli/ember-cli/pull/5984) Replace "stub" helper with "testdouble" [@Turbo87](https://github.com/Turbo87)
- [#5985](https://github.com/ember-cli/ember-cli/pull/5985) Use blueprint test helpers [@Turbo87](https://github.com/Turbo87)
- [#5792](https://github.com/ember-cli/ember-cli/pull/5792) Add "rootURL" setting to deprecate "baseURL" [@Turbo87](https://github.com/Turbo87)
- [#5997](https://github.com/ember-cli/ember-cli/pull/5997) Prints correct phantomjs version [@twokul](https://github.com/twokul)
- [#6043](https://github.com/ember-cli/ember-cli/pull/6043) Test nested addon import [@xcambar](https://github.com/xcambar)
- [#6072](https://github.com/ember-cli/ember-cli/pull/6072) Makes sure dependecies are loaded on demand [@twokul](https://github.com/twokul)
- [#6105](https://github.com/ember-cli/ember-cli/pull/6105) Update Ember Data to v2.7.0 [@bmac](https://github.com/bmac)
- [#6106](https://github.com/ember-cli/ember-cli/pull/6106) Update Ember to 2.7.0 [@rwjblue](https://github.com/rwjblue)

Thank you to all who took the time to contribute!


### 2.7.0-beta.6

The following changes are required if you are upgrading from the previous
version:

- Users
  + [`ember new` diff](https://github.com/ember-cli/ember-new-output/compare/v2.7.0-beta.5...v2.7.0-beta.6)
  + Upgrade your project's ember-cli version - [docs](https://ember-cli.com/user-guide/#upgrading)
- Addon Developers
  + [`ember addon` diff](https://github.com/ember-cli/ember-addon-output/compare/v2.7.0-beta.5...v2.7.0-beta.6)
  + No changes required
- Core Contributors
  + No changes required

#### Community Contributions

- [#6057](https://github.com/ember-cli/ember-cli/pull/6057) Ember & Ember Data beta version bumps. [@nathanhammond](https://github.com/nathanhammond)

Thank you to all who took the time to contribute!


### 2.7.0-beta.5

The following changes are required if you are upgrading from the previous
version:

- Users
  + [`ember new` diff](https://github.com/ember-cli/ember-new-output/compare/v2.7.0-beta.4...v2.7.0-beta.5)
  + Upgrade your project's ember-cli version - [docs](https://ember-cli.com/user-guide/#upgrading)
- Addon Developers
  + [`ember addon` diff](https://github.com/ember-cli/ember-addon-output/compare/v2.7.0-beta.4...v2.7.0-beta.5)
- Core Contributors
  + No changes required

`2.7.0-beta.5` includes only a bump of the Ember version dependency in the default blueprint.

Thank you to all who took the time to contribute!


### 2.7.0-beta.4

The following changes are required if you are upgrading from the previous
version:

- Users
  + [`ember new` diff](https://github.com/ember-cli/ember-new-output/compare/v2.7.0-beta.3...v2.7.0-beta.4)
  + Upgrade your project's ember-cli version - [docs](https://ember-cli.com/user-guide/#upgrading)
- Addon Developers
  + [`ember addon` diff](https://github.com/ember-cli/ember-addon-output/compare/v2.7.0-beta.3...v2.7.0-beta.4)
- Core Contributors
  + No changes required

`2.7.0-beta.3` included changes that should have stayed on `canary` for now. This release removes those
changes again and only includes the bugfixes from the `beta` branch.

Thank you to all who took the time to contribute!


### 2.7.0-beta.3

The following changes are required if you are upgrading from the previous
version:

- Users
  + [`ember new` diff](https://github.com/ember-cli/ember-new-output/compare/v2.7.0-beta.2...v2.7.0-beta.3)
  + Upgrade your project's ember-cli version -
    [docs](https://ember-cli.com/user-guide/#upgrading)
- Addon Developers
  + [`ember addon` diff](https://github.com/ember-cli/ember-addon-output/compare/v2.7.0-beta.2...v2.7.0-beta.3)
- Core Contributors
  + No changes required

#### Community Contributions

- [#5987](https://github.com/ember-cli/ember-cli/pull/5987) [BUGFIX release]
  allow more then 10 exit handlers [@stefanpenner](https://github.com/stefanpenner)
- [#5979](https://github.com/ember-cli/ember-cli/pull/5979) Use `ember try:one`
  in travis [@san650](https://github.com/san650)
- [#6001](https://github.com/ember-cli/ember-cli/pull/6001) [BUGFIX release]
  Upgrade ember-cli-release version [@Serabe](https://github.com/Serabe)

Thank you to all who took the time to contribute!


### 2.7.0-beta.2

The following changes are required if you are upgrading from the previous
version:

- Users
  + [`ember new` diff](https://github.com/ember-cli/ember-new-output/compare/v2.7.0-beta.1...v2.7.0-beta.2)
  + Upgrade your project's ember-cli version - [docs](https://ember-cli.com/user-guide/#upgrading)
- Addon Developers
  + [`ember addon` diff](https://github.com/ember-cli/ember-addon-output/compare/v2.7.0-beta.1...v2.7.0-beta.2)
  + No changes required
- Core Contributors
  + No changes required

#### Community Contributions

- [#5962](https://github.com/ember-cli/ember-cli/pull/5962) [BUGFIX canary] Remove test-loader from tests/index blueprint [@josemarluedke](https://github.com/josemarluedke)
- [#5972](https://github.com/ember-cli/ember-cli/pull/5972) [BUGFIX release] ease core-object upgrade for addons which lack .project [@stefanpenner](https://github.com/stefanpenner)
- [#5975](https://github.com/ember-cli/ember-cli/pull/5975) Update core-object to version 2.0.2 [@nathanhammond](https://github.com/nathanhammond)

Thank you to all who took the time to contribute!


### 2.7.0-beta.1

The following changes are required if you are upgrading from the previous
version:

- Users
  + [`ember new` diff](https://github.com/ember-cli/ember-new-output/compare/v2.6.0...v2.7.0-beta.1)
  + Upgrade your project's ember-cli version - [docs](https://ember-cli.com/user-guide/#upgrading)
  + [Ensure your `rootURL` is properly set.](http://emberjs.com/blog/2016/04/28/baseURL.html)
- Addon Developers
  + [`ember addon` diff](https://github.com/ember-cli/ember-addon-output/compare/v2.6.0...v2.7.0-beta.1)
  + No changes required
- Core Contributors
  + No changes required

#### Community Contributions

- [#5879](https://github.com/ember-cli/ember-cli/pull/5879) Blueprint READMEs: s/server/serve/ to match `ember help` [@chrisjshull](https://github.com/chrisjshull)
- [#5789](https://github.com/ember-cli/ember-cli/pull/5789) Remove "home grown version checker" [@Turbo87](https://github.com/Turbo87)
- [#5737](https://github.com/ember-cli/ember-cli/pull/5737) Update core-obect (#5547, rebased) [@nathanhammond](https://github.com/nathanhammond)
- [#5709](https://github.com/ember-cli/ember-cli/pull/5709) Move test-loader to NPM [@trentmwillis](https://github.com/trentmwillis)
- [#5792](https://github.com/ember-cli/ember-cli/pull/5792) Add "rootURL" setting to deprecate "baseURL" [@Turbo87](https://github.com/Turbo87)
- [#5801](https://github.com/ember-cli/ember-cli/pull/5801) Remove "ember help <something> --json" output [@Turbo87](https://github.com/Turbo87)
- [#5819](https://github.com/ember-cli/ember-cli/pull/5819) Fix for disabling hinting for developing an addon [@jeffjewiss](https://github.com/jeffjewiss)
- [#5891](https://github.com/ember-cli/ember-cli/pull/5891) Use jshint's esversion option instead of esnext option [@san650](https://github.com/san650)
- [#5842](https://github.com/ember-cli/ember-cli/pull/5842) Replace "findup" with "find-up" [@Turbo87](https://github.com/Turbo87)
- [#5835](https://github.com/ember-cli/ember-cli/pull/5835) Move documentation from "ADDON_HOOKS.md" into "models/addon.js" doc comments [@Turbo87](https://github.com/Turbo87)
- [#5856](https://github.com/ember-cli/ember-cli/pull/5856) [BUGFIX beta] Allow Node v6.0.0. [@rwjblue](https://github.com/rwjblue)
- [#5918](https://github.com/ember-cli/ember-cli/pull/5918) models/project: Look only for projects with "ember-cli" dependency [@Turbo87](https://github.com/Turbo87)
- [#5859](https://github.com/ember-cli/ember-cli/pull/5859) [BUGFIX beta] Bump Ember & Ember Data version to 2.6.0-beta [@rwjblue](https://github.com/rwjblue)
- [#5910](https://github.com/ember-cli/ember-cli/pull/5910) invoke super [@stefanpenner](https://github.com/stefanpenner)
- [#5873](https://github.com/ember-cli/ember-cli/pull/5873) `addon` command blueprint options test [@robbiepitts](https://github.com/robbiepitts)
- [#5877](https://github.com/ember-cli/ember-cli/pull/5877) Uniform import API [@ef4](https://github.com/ef4)
- [#5926](https://github.com/ember-cli/ember-cli/pull/5926) Deprecate EmberApp.concatFiles() method [@Turbo87](https://github.com/Turbo87)
- [#5887](https://github.com/ember-cli/ember-cli/pull/5887) Improve import() documentation [@Turbo87](https://github.com/Turbo87)
- [#5895](https://github.com/ember-cli/ember-cli/pull/5895) Generate JSHint files only if JSHint is used [@Turbo87](https://github.com/Turbo87)
- [#5909](https://github.com/ember-cli/ember-cli/pull/5909) Handle all valid URL path characters for rootURL/baseURL in tests-server [@les2](https://github.com/les2)
- [#5920](https://github.com/ember-cli/ember-cli/pull/5920) move jQuery to ember-core for now [@stefanpenner](https://github.com/stefanpenner)
- [#5931](https://github.com/ember-cli/ember-cli/pull/5931) Extract standalone insertIntoFile() function [@Turbo87](https://github.com/Turbo87)
- [#5955](https://github.com/ember-cli/ember-cli/pull/5955) [BUGFIX beta] Fix addon linting regression. [@rwjblue](https://github.com/rwjblue)

Thank you to all who took the time to contribute!


### 2.6.3

The following changes are required if you are upgrading from the previous
version:

- Users
  + [`ember new` diff](https://github.com/ember-cli/ember-new-output/compare/v2.6.2...v2.6.3)
  + Upgrade your project's ember-cli version - [docs](https://ember-cli.com/user-guide/#upgrading)
- Addon Developers
  + [`ember addon` diff](https://github.com/ember-cli/ember-addon-output/compare/v2.6.2...v2.6.3)
  + Upgrade your project's ember-cli version - [docs](https://ember-cli.com/user-guide/#upgrading)
- Core Contributors
  + No changes required

#### Community Contributions

- [#6068](https://github.com/ember-cli/ember-cli/pull/6068) Allow more then 10 exit handlers [@nathanhammond](https://github.com/nathanhammond)

Thank you to all who took the time to contribute!


### 2.6.2

The following changes are required if you are upgrading from the previous
version:

- Users
  + [`ember new` diff](https://github.com/ember-cli/ember-new-output/compare/v2.6.1...v2.6.2)
  + Upgrade your project's ember-cli version - [docs](https://ember-cli.com/user-guide/#upgrading)
  + Upgrade your `ember-cli-release` version to `^0.2.9`
- Addon Developers
  + [`ember addon` diff](https://github.com/ember-cli/ember-addon-output/compare/v2.6.1...v2.6.2)
  + Upgrade your project's ember-cli version - [docs](https://ember-cli.com/user-guide/#upgrading)
  + Upgrade your `ember-cli-release` version to `^0.2.9`
- Core Contributors
  + No changes required

#### Community Contributions

- [#6001](https://github.com/ember-cli/ember-cli/pull/6001) [BUGFIX release] Upgrade ember-cli-release version [@Serabe](https://github.com/Serabe)

Thank you to all who took the time to contribute!


### 2.6.1

The following changes are required if you are upgrading from the previous
version:

- Users
  + Upgrade your project's ember-cli version - [docs](https://ember-cli.com/user-guide/#upgrading)
- Addon Developers
  + No changes required
- Core Contributors
  + No changes required

#### Community Contributions

- [#5972](https://github.com/ember-cli/ember-cli/pull/5972) [BUGFIX release] ease core-object upgrade for addons which lack .project [@stefanpenner](https://github.com/stefanpenner)
- [#5975](https://github.com/ember-cli/ember-cli/pull/5975) Update core-object to version 2.0.2 [@nathanhammond](https://github.com/nathanhammond)

Thank you to all who took the time to contribute!


### 2.6.0

The following changes are required if you are upgrading from the previous
version:

- Users
  + [`ember new` diff](https://github.com/ember-cli/ember-new-output/compare/v2.5.1...v2.6.0)
  + Upgrade your project's ember-cli version - [docs](https://ember-cli.com/user-guide/#upgrading)
- Addon Developers
  + [`ember addon` diff](https://github.com/ember-cli/ember-addon-output/compare/v2.5.1...v2.6.0)
  + Change `.travis.yml` to avoid wasted cleanup when running CI. See [#5606](https://github.com/ember-cli/ember-cli/pull/5606) for more details.
  + Remove `ember-try` (it is now included by default)
- Core Contributors
  + No changes required

#### Community Contributions

- [#5957](https://github.com/ember-cli/ember-cli/pull/5957) Update Ember version to 2.6.0. [@rwjblue](https://github.com/rwjblue)
- [#5959](https://github.com/ember-cli/ember-cli/pull/5959) [BUGFIX beta] Update the ember-data dependency to 2.6.0 [@bmac](https://github.com/bmac)
- [#5963](https://github.com/ember-cli/ember-cli/pull/5963) Fix reading npm package names with a version specifier [@Turbo87](https://github.com/Turbo87) and [@martndemus](https://github.com/martndemus)

Thank you to all who took the time to contribute!


### 2.6.0-beta.3

The following changes are required if you are upgrading from the previous
version:

- Users
  + [`ember new` diff](https://github.com/ember-cli/ember-new-output/compare/v2.6.0-beta.2...v2.6.0-beta.3)
  + Upgrade your project's ember-cli version - [docs](https://ember-cli.com/user-guide/#upgrading)
- Addon Developers
  + [`ember addon` diff](https://github.com/ember-cli/ember-addon-output/compare/v2.6.0-beta.2...v2.6.0-beta.3)
  + No changes required
- Core Contributors
  + No changes required

#### Community Contributions

- [#5896](https://github.com/ember-cli/ember-cli/pull/5896) Update "release" branch [@Turbo87](https://github.com/Turbo87)
- [#5932](https://github.com/ember-cli/ember-cli/pull/5932) Beta: Cherrypick core-object changes [@Turbo87](https://github.com/Turbo87)

Thank you to all who took the time to contribute!


### 2.6.0-beta.2

The following changes are required if you are upgrading from the previous
version:

- Users
  + [`ember new` diff](https://github.com/ember-cli/ember-new-output/compare/v2.6.0-beta.1...v2.6.0-beta.2)
  + Upgrade your project's ember-cli version - [docs](https://ember-cli.com/user-guide/#upgrading)
- Addon Developers
  + [`ember addon` diff](https://github.com/ember-cli/ember-addon-output/compare/v2.6.0-beta.1...v2.6.0-beta.2)
  + No changes required
- Core Contributors
  + No changes required

#### Community Contributions

- [#5737](https://github.com/ember-cli/ember-cli/pull/5737) / [#5828](https://github.com/ember-cli/ember-cli/pull/5828) [INTERNAL] Update `core-object` to 2.0.0. [@nathanhammond](https://github.com/nathanhammond)
- [#5856](https://github.com/ember-cli/ember-cli/pull/5856) Remove warning when using Node v6.0.0. [@rwjblue](https://github.com/rwjblue)
- [#5859](https://github.com/ember-cli/ember-cli/pull/5859) Update Ember to 2.6.0-beta.2. [@rwjblue](https://github.com/rwjblue)
- [#5859](https://github.com/ember-cli/ember-cli/pull/5859) Update Ember Data to 2.6.0-beta.1. [@rwjblue](https://github.com/rwjblue)

Thank you to all who took the time to contribute!


### 2.6.0-beta.1

The following changes are required if you are upgrading from the previous
version:

- Users
  + [`ember new` diff](https://github.com/ember-cli/ember-new-output/compare/v2.5.0...v2.6.0-beta.1)
  + Upgrade your project's ember-cli version - [docs](https://ember-cli.com/user-guide/#upgrading)
  + Make the following changes to your `package.json`:
    + Update `ember-ajax` to `^2.0.1`
    + Add `ember-welcome-page` at `^1.0.1`
- Addon Developers
  + [`ember addon` diff](https://github.com/ember-cli/ember-addon-output/compare/v2.5.0...v2.6.0-beta.1)
  + Change `.travis.yml` to avoid wasted cleanup when running CI. See [#5606](https://github.com/ember-cli/ember-cli/pull/5606) for more details.
  + Make the following changes to your `package.json`:
    + Update `ember-ajax` to `^2.0.1`
    + Add `ember-welcome-page` at `^1.0.1`
    + Remove `ember-try` (it is now included by default)
- Core Contributors
  + No changes required


#### Community Contributions

- [#5606](https://github.com/ember-cli/ember-cli/pull/5606) Don't bother pointless npm/bower restore in addon CI [@mike-north](https://github.com/mike-north)
- [#5609](https://github.com/ember-cli/ember-cli/pull/5609) [ENHANCEMENT] Add in v1 of welcome page addon [@acorncom](https://github.com/acorncom)
- [#5689](https://github.com/ember-cli/ember-cli/pull/5689) [ENHANCEMENT] Added return statement to `beforeEach` in `moduleForAcceptance` [@Fed03](https://github.com/Fed03)
- [#5693](https://github.com/ember-cli/ember-cli/pull/5693) Fix: ensure livereload works when deleting directories. [@hansl](https://github.com/hansl)
- [#5779](https://github.com/ember-cli/ember-cli/pull/5779) Update Ember Data to v2.5.0 [@bmac](https://github.com/bmac)
- [#5714](https://github.com/ember-cli/ember-cli/pull/5714) "addon" blueprint: Update TravisCI config [@Turbo87](https://github.com/Turbo87)
- [#5723](https://github.com/ember-cli/ember-cli/pull/5723) Embed/include ember-try in ember-cli [@kategengler](https://github.com/kategengler)
- [#5757](https://github.com/ember-cli/ember-cli/pull/5757) Add "ember-cli-jshint" dependency to "app" blueprint [@Turbo87](https://github.com/Turbo87)
- [#5752](https://github.com/ember-cli/ember-cli/pull/5752) Ensure `Project.prototype.findAddonByName` does not match substrings. [@martndemus](https://github.com/martndemus)
- [#5741](https://github.com/ember-cli/ember-cli/pull/5741) Resolve config directory relative to EmberApp project root [@nickiaconis](https://github.com/nickiaconis)
- [#5769](https://github.com/ember-cli/ember-cli/pull/5769) Update ember-ajax to 2.0. [@rwjblue](https://github.com/rwjblue)
- [#5780](https://github.com/ember-cli/ember-cli/pull/5780) Update Ember to v2.5.0. [@rwjblue](https://github.com/rwjblue)
- [#5786](https://github.com/ember-cli/ember-cli/pull/5786) Deprecate `Project.closest` in favor of `Project.closestSync` [@jeffjewiss](https://github.com/jeffjewiss)

Thank you to all who took the time to contribute!


### 2.5.1

The following changes are required if you are upgrading from the previous
version:

- Users
  + Upgrade your project's ember-cli version - [docs](https://ember-cli.com/user-guide/#upgrading)
- Addon Developers
  + No changes required
- Core Contributors
  + No changes required

#### Community Contributions

- [#5867](https://github.com/ember-cli/ember-cli/pull/5867) models/addon: Kill the addonJsFiles() cache [@Turbo87](https://github.com/Turbo87)

Thank you to all who took the time to contribute!


### 2.5.0

The following changes are required if you are upgrading from the previous
version:

- Users
  + [`ember new` diff](https://github.com/ember-cli/ember-new-output/compare/v2.4.3...v2.5.0)
  + Upgrade your project's ember-cli version - [docs](https://ember-cli.com/user-guide/#upgrading)
  + Make the following updates in your `package.json`:
    + Update `ember-data` to `^2.5.0`
    + Add `ember-cli-jshint` at `^1.0.0`
  + Update `ember` in `bower.json` to `~2.5.0`
- Addon Developers
  + [`ember addon` diff](https://github.com/ember-cli/ember-addon-output/compare/v2.4.3...v2.5.0)
  + Make the following updates in your `package.json`:
    + Update `ember-data` to `^2.5.0`
    + Add `ember-cli-jshint` at `^1.0.0`
  + Update `ember` in `bower.json` to `~2.5.0`

#### Community Contributions

- [#5780](https://github.com/ember-cli/ember-cli/pull/5780) Update Ember to v2.5. [@rwjblue](https://github.com/rwjblue)
- [#5779](https://github.com/ember-cli/ember-cli/pull/5779) Update Ember Data to v2.5. [@bmac](https://github.com/bmac)
- [#5757](https://github.com/ember-cli/ember-cli/pull/5757) Add ember-cli-jshint dependency to app and addon blueprints. [@Turbo87](https://github.com/Turbo87)


### 2.4.3

The following changes are required if you are upgrading from the previous
version:

- Users
  + [`ember new` diff](https://github.com/kellyselden/ember-cli-output/compare/v2.4.2...v2.4.3)
  + Upgrade your project's ember-cli version - [docs](https://ember-cli.com/user-guide/#upgrading)
- Addon Developers
  + [`ember addon` diff](https://github.com/kellyselden/ember-addon-output/compare/v2.4.2...v2.4.3)
  + No changes required
- Core Contributors
  + No changes required

#### Community Contributions

- [#5645](https://github.com/ember-cli/ember-cli/pull/5645) bump some common test timeouts, reduce intermittent failures [@stefanpenner](https://github.com/stefanpenner)
- [#5588](https://github.com/ember-cli/ember-cli/pull/5588) Remove obsolete JSHint comments [@Turbo87](https://github.com/Turbo87)
- [#5391](https://github.com/ember-cli/ember-cli/pull/5391) Fix host interface + port binding issues [@eriktrom](https://github.com/eriktrom)
- [#5584](https://github.com/ember-cli/ember-cli/pull/5584) Help command cleanup [@Turbo87](https://github.com/Turbo87)
- [#5531](https://github.com/ember-cli/ember-cli/pull/5531) load ember from ember-core if available [@stefanpenner](https://github.com/stefanpenner)
- [#4678](https://github.com/ember-cli/ember-cli/pull/4678) [BUGFIX] rethrow exceptions after logging [@lazybensch](https://github.com/lazybensch)
- [#4025](https://github.com/ember-cli/ember-cli/pull/4025) Allow promise for locals function in blueprints [@knownasilya](https://github.com/knownasilya)
- [#5646](https://github.com/ember-cli/ember-cli/pull/5646) ensure at-least npm v3 [@stefanpenner](https://github.com/stefanpenner)
- [#5591](https://github.com/ember-cli/ember-cli/pull/5591) Ensure application templates overwrite addon templates. [@rwjblue](https://github.com/rwjblue)
- [#5590](https://github.com/ember-cli/ember-cli/pull/5590) Site updates itself now [@leo](https://github.com/leo)
- [#5644](https://github.com/ember-cli/ember-cli/pull/5644) [ENHANCEMENT] Output build sizes command [@martypenner](https://github.com/martypenner)
- [#5607](https://github.com/ember-cli/ember-cli/pull/5607) Removing view blueprint [@jasonmit](https://github.com/jasonmit)
- [#5597](https://github.com/ember-cli/ember-cli/pull/5597) Use internal test helpers [@Turbo87](https://github.com/Turbo87)
- [#5605](https://github.com/ember-cli/ember-cli/pull/5605) Update diff to version 2.2.2 🚀
- [#5592](https://github.com/ember-cli/ember-cli/pull/5592) Fix issue with addon directory not being linted [@alexlafroscia](https://github.com/alexlafroscia)
- [#5603](https://github.com/ember-cli/ember-cli/pull/5603) Remove all "www"s [@leo](https://github.com/leo)
- [#5651](https://github.com/ember-cli/ember-cli/pull/5651) remove inherited defaults from deprecated command [@kellyselden](https://github.com/kellyselden)
- [#5619](https://github.com/ember-cli/ember-cli/pull/5619) Update fs-extra to version 0.26.7 🚀
- [#5612](https://github.com/ember-cli/ember-cli/pull/5612) Replace "pleasant-progress" with "ora" [@Turbo87](https://github.com/Turbo87)
- [#5618](https://github.com/ember-cli/ember-cli/pull/5618) Cleanup unused utilities [@Turbo87](https://github.com/Turbo87)
- [#5614](https://github.com/ember-cli/ember-cli/pull/5614) Resolve directories relative to EmberApp project root [@trentmwillis](https://github.com/trentmwillis)
- [#5616](https://github.com/ember-cli/ember-cli/pull/5616) Update yuidocjs to version 0.10.0 [@Turbo87](https://github.com/Turbo87)
- [#5611](https://github.com/ember-cli/ember-cli/pull/5611) Update fs-extra to version 0.26.6 🚀
- [#5617](https://github.com/ember-cli/ember-cli/pull/5617) Move "coveralls" and "codeclimate" dependencies into TravisCI manifest [@Turbo87](https://github.com/Turbo87)
- [#5615](https://github.com/ember-cli/ember-cli/pull/5615) Extract JSON help generator from HelpCommand code [@Turbo87](https://github.com/Turbo87)
- [#5662](https://github.com/ember-cli/ember-cli/pull/5662) Update "configstore" to v2.0.0 [@Turbo87](https://github.com/Turbo87)
- [#5627](https://github.com/ember-cli/ember-cli/pull/5627) Update locals inline docs [@knownasilya](https://github.com/knownasilya)
- [#5624](https://github.com/ember-cli/ember-cli/pull/5624) fix help for unknown command [@lazybensch](https://github.com/lazybensch)
- [#5621](https://github.com/ember-cli/ember-cli/pull/5621) [BUGFIX] Adds in fix for #5620 to see if the actualOutputStream isTTY by default. [@iheanyi](https://github.com/iheanyi)
- [#5622](https://github.com/ember-cli/ember-cli/pull/5622) [CLEANUP] command types [@lazybensch](https://github.com/lazybensch)
- [#5666](https://github.com/ember-cli/ember-cli/pull/5666) Clean up "inquirer" code [@Turbo87](https://github.com/Turbo87)
- [#5641](https://github.com/ember-cli/ember-cli/pull/5641) Update Ember Data to v2.4.2 [@bmac](https://github.com/bmac)
- [#5632](https://github.com/ember-cli/ember-cli/pull/5632) Clean up TravisCI file [@Turbo87](https://github.com/Turbo87)
- [#5640](https://github.com/ember-cli/ember-cli/pull/5640) ember-try scenarios accepts dots, should probably be one. [@kellyselden](https://github.com/kellyselden)
- [#5668](https://github.com/ember-cli/ember-cli/pull/5668) Cleanup tests properly [@chadhietala](https://github.com/chadhietala)
- [#5642](https://github.com/ember-cli/ember-cli/pull/5642) update ember-try [@kellyselden](https://github.com/kellyselden)
- [#5672](https://github.com/ember-cli/ember-cli/pull/5672) re-point ember-cli-portfinder -> portfinder [@eriktrom](https://github.com/eriktrom)
- [#5653](https://github.com/ember-cli/ember-cli/pull/5653) Upgrade packages for app/addon blueprints [@elwayman02](https://github.com/elwayman02)
- [#5647](https://github.com/ember-cli/ember-cli/pull/5647) disable node 0.12.x tests on appveyor [@stefanpenner](https://github.com/stefanpenner)
- [#5649](https://github.com/ember-cli/ember-cli/pull/5649) commands: Use plain strings instead of "option-type" utility [@Turbo87](https://github.com/Turbo87)
- [#5650](https://github.com/ember-cli/ember-cli/pull/5650) reset aliases for deprecated install commands [@kellyselden](https://github.com/kellyselden)
- [#5654](https://github.com/ember-cli/ember-cli/pull/5654) bump destroy test timeout [@stefanpenner](https://github.com/stefanpenner)
- [#5655](https://github.com/ember-cli/ember-cli/pull/5655) Move "ember-cli" version printing into "ember --version" command [@Turbo87](https://github.com/Turbo87)
- [#5656](https://github.com/ember-cli/ember-cli/pull/5656) commands: Rename "show-asset-sizes" to "asset-sizes" [@Turbo87](https://github.com/Turbo87)
- [#5659](https://github.com/ember-cli/ember-cli/pull/5659) Simplify print-command utility [@Turbo87](https://github.com/Turbo87)
- [#5670](https://github.com/ember-cli/ember-cli/pull/5670) Extract "open-editor" utility [@Turbo87](https://github.com/Turbo87)
- [#5673](https://github.com/ember-cli/ember-cli/pull/5673) Fixes leading slash being added to component-test module name [@lpaluszk](https://github.com/lpaluszk)
- [#5674](https://github.com/ember-cli/ember-cli/pull/5674) testem@1.6.0 breaks build ⚠️
- [#5678](https://github.com/ember-cli/ember-cli/pull/5678) Remove ember-disable-proxy-controllers from package.json blueprint [@Dhaulagiri](https://github.com/Dhaulagiri)
- [#5679](https://github.com/ember-cli/ember-cli/pull/5679) "app" blueprint: Update TravisCI config [@Turbo87](https://github.com/Turbo87)
- [#5686](https://github.com/ember-cli/ember-cli/pull/5686) broccoli-config-replace@1.1.2 breaks build ⚠️

Thank you to all who took the time to contribute!


### 2.4.2

The following changes are required if you are upgrading from the previous
version:

- Users
  + [`ember new` diff](https://github.com/kellyselden/ember-cli-output/compare/v2.4.1...v2.4.2)
  + Upgrade your project's ember-cli version - [docs](https://ember-cli.com/user-guide/#upgrading)
- Addon Developers
  + [`ember addon` diff](https://github.com/kellyselden/ember-addon-output/compare/v2.4.1...v2.4.2)
  + No changes required
- Core Contributors
  + No changes required

#### Community Contributions

- [#5550](https://github.com/ember-cli/ember-cli/pull/5550) Use ES6 shorthand for object literals in blueprints (initializer and in-repo-addon) [@Ky6uk](https://github.com/Ky6uk)
- [#5524](https://github.com/ember-cli/ember-cli/pull/5524) Enable `X-Forwarded-*` headers in http-proxy [@jbacklund](https://github.com/jbacklund)
- [#5557](https://github.com/ember-cli/ember-cli/pull/5557) Update portfinder to fix various issues with live reload port selection. [@stefan](https://github.com/stefanpenner)
- [#5556](https://github.com/ember-cli/ember-cli/pull/5556) Update amd-name-resolver to version 0.0.5 (ensures correct path types are used for module transpilation output). [@stefanpenner](https://github.com/stefanpenner)
- [#5561](https://github.com/ember-cli/ember-cli/pull/5561) Add ability to lint templates (`lintTree` is now called for `templates` type, see [ember-cli-template-lint](https://github.com/rwjblue/ember-cli-template-lint) for more details). [@rwjblue](https://github.com/rwjblue)
- [#5575](https://github.com/ember-cli/ember-cli/pull/5575) blueprints/route-addon: Fix __path__ token [@Turbo87](https://github.com/Turbo87)

Thank you to all who took the time to contribute!


### 2.4.1

The following changes are required if you are upgrading from the previous
version:

- Users
  + [`ember new` diff](https://github.com/kellyselden/ember-cli-output/compare/v2.4.0...v2.4.1)
  + Upgrade your project's ember-cli version - [docs](https://ember-cli.com/user-guide/#upgrading)
  + Update `ember-cli-sri` in `package.json` to `2.1.0`.
- Addon Developers
  + [`ember addon` diff](https://github.com/kellyselden/ember-addon-output/compare/v2.4.0...v2.4.1)
  + No changes required
- Core Contributors
  + No changes required

#### Community Contributions

- [#5540](https://github.com/ember-cli/ember-cli/pull/5540) Revert AMD module support for `app.import`. This was causing issues with non ASCII files becoming corrupted in the build output. Support will likely be reintroduced in future versions. [@stefanpenner](https://github.com/stefanpenner)
- [#5541](https://github.com/ember-cli/ember-cli/pull/5541) Bump `ember-cli-sri` from 2.0.0 to 2.1.0 [@mwpastore](https://github.com/mwpastore)
- [#5545](https://github.com/ember-cli/ember-cli/pull/5545) Revert old `legacyFilesToAppend` and `vendorStaticStyles` behavior as deprecated API. [@ro0gr](https://github.com/ro0gr)
- [#5546](https://github.com/ember-cli/ember-cli/pull/5546) Update bundled `npm` version (removes warning on install). [@btecu](https://github.com/btecu)

Thank you to all who took the time to contribute!

### 2.4.0

The following changes are required if you are upgrading from the previous
version:

- Users
  + [`ember new` diff](https://github.com/kellyselden/ember-cli-output/compare/v2.3.0...v2.4.0)
  + Upgrade your project's ember-cli version - [docs](https://ember-cli.com/user-guide/#upgrading)
  + Migrate `testem.json` to `testem.js`.
- Addon Developers
  + [`ember addon` diff](https://github.com/kellyselden/ember-addon-output/compare/v2.3.0...v2.4.0)
  + No changes required
- Core Contributors
  + No changes required

#### Community Contributions

- [#5438](https://github.com/ember-cli/ember-cli/pull/5438) Add Ember 1.13 to ember-try's default configuration.  [@kellyselden](https://github.com/kellyselden)
- [#5477](https://github.com/ember-cli/ember-cli/pull/5477) Fix test suite on Windows [@Turbo87](https://github.com/Turbo87)
- [#5486](https://github.com/ember-cli/ember-cli/pull/5486) [ENHANCEMENT] Add `directory` option to `addon` command [@Serabe](https://github.com/Serabe)
- [#5491](https://github.com/ember-cli/ember-cli/pull/5491) Change "ember i" alias from "ember init" to "ember install" [@Turbo87](https://github.com/Turbo87)
- [#5507](https://github.com/ember-cli/ember-cli/pull/5507) / [#5513](https://github.com/ember-cli/ember-cli/pull/5513) [BUGFIX beta] Replace testem.json with testem.js [@cibernox](https://github.com/cibernox)
- [#5512](https://github.com/ember-cli/ember-cli/pull/5512) Anonymous AMD Support to `app.import`. [@ef4](https://github.com/ef4)
- [#5497](https://github.com/ember-cli/ember-cli/pull/5497) Call `destroyApp` after handling afterEach options [@johnotander](https://github.com/johnotander)
- [#5499](https://github.com/ember-cli/ember-cli/pull/5499) Add `outputFile` support to `app.import` (see [RFC#58](https://github.com/ember-cli/rfcs/blob/master/active/0000-app-import-output-file.md)) [@ro0gr](https://github.com/ro0gr)
- [#5508](https://github.com/ember-cli/ember-cli/pull/5508) Expose a `project.generateTestFile()` method to be overwritten by test framework addons [@Turbo87](https://github.com/Turbo87)
- [#5526](https://github.com/ember-cli/ember-cli/pull/5526) Propagates testem errors [@stefanpenner](https://github.com/stefanpenner)
- [#5527](https://github.com/ember-cli/ember-cli/pull/5527) Fix many `ember test` and `ember test --server` issues [@stefanpenner](https://github.com/stefanpenner)

Thank you to all who took the time to contribute!


### 2.3.0

#### Changes Since 2.3.0-beta.2

The following changes are required if you are upgrading from the previous
version:

- Users
  + [`ember new` diff](https://github.com/kellyselden/ember-cli-output/compare/v2.3.0-beta.2...v2.3.0)
  + Upgrade your project's ember-cli version - [docs](https://ember-cli.com/user-guide/#upgrading)
  + Remove `jquery` from `bower.json`. The version required by your Ember version will be used.
  + Update `ember` to `~2.3.1` in `bower.json`.
- Addon Developers
  + [`ember addon` diff](https://github.com/kellyselden/ember-addon-output/compare/v2.3.0-beta.2...v2.3.0)
  + Update `ember-try` to `^0.1.2` in `package.json`.

#### Community Contributions

- [#5426](https://github.com/ember-cli/ember-cli/pull/5426) Update ember-try in addons to 0.1.2. [@rwjblue](https://github.com/rwjblue)
- [#5418](https://github.com/ember-cli/ember-cli/pull/5418) [ENHANCEMENT] Use absolute imports in tests [@kamalaknn](https://github.com/kamalaknn)
- [#5432](https://github.com/ember-cli/ember-cli/pull/5432) [BUGFIX] Fix linting error in nested developing addons [@trentmwillis](https://github.com/trentmwillis)
- [#5442](https://github.com/ember-cli/ember-cli/pull/5442) [Bugfix] history support middleware allowed to be disabled [@jasonmit](https://github.com/jasonmit)
- [#5441](https://github.com/ember-cli/ember-cli/pull/5441) Remove deprecated 'registry' in instance initializer template. [@chriskrycho](https://github.com/chriskrycho)
- [#5458](https://github.com/ember-cli/ember-cli/pull/5458) app blueprint: Update jQuery version [@xtian](https://github.com/xtian)
- [#5462](https://github.com/ember-cli/ember-cli/pull/5462) Fix "Cannot read property 'writeDeprecateLine' of undefined" [@Turbo87](https://github.com/Turbo87)
- [#5466](https://github.com/ember-cli/ember-cli/pull/5466) testem 1.3.0 [@kellyselden](https://github.com/kellyselden)
- [#5474](https://github.com/ember-cli/ember-cli/pull/5474) Add helpful error when `loader.js` addon is missing. [@rwjblue](https://github.com/rwjblue)

Thank you to all who took the time to contribute!

#### Changes Since 1.13.15

The following changes are required if you are upgrading from the previous
version:

+ [`ember new` diff](https://github.com/kellyselden/ember-cli-output/compare/v1.13.15...v2.3.0) / [`ember addon` diff](https://github.com/kellyselden/ember-addon-output/compare/v1.13.15...v2.3.0)
+ Upgrade your project's ember-cli version - [docs](https://ember-cli.com/user-guide/#upgrading)
+ `ember-cli-content-security-policy` has been removed from the default project blueprint due to extremely poor ergonomics. If the addon is working well for you,
  please continue to use it.
+ Users of `ember-cli-styles-reloader` should uninstall (as this functionality is now included in ember-cli by default).
+ Update the following entries in your `package.json`:
  * Remove `ember-cli-ic-ajax` (it is replaced by `ember-ajax`)
  * Add `ember-ajax` at `0.7.1`
  * Add `ember-load-initializers` at `^0.5.0`
  * Add `loader.js` at `^4.0.0`
  * Add `ember-resolver` at `^2.0.3`
  * Update `ember-cli-dependency-checker` to `^1.2.0`
  * Update `ember-cli-sri` to `^2.0.0`
  * Update `ember-cli-qunit` to `^1.2.1`
  * Update `ember-data` to `^2.3.0`
+ Update the following entries in your `bower.json`:
  * `ember` to `~2.3.1`
  * Remove `ember-data`.
  * Remove `ember-qunit` (it is now bundled by `ember-cli-qunit` since `1.1.0`)
  * Remove `qunit` (it is now bundled by `ember-cli-qunit`)
  * Remove `ember-load-initializers` (it was moved into an addon)
  * Remove `ember-resolver` (it was moved into an addon)
  * Remove `loader.js` (it was moved into an addon)
  * Remove `jquery` (the Ember dependency will determine the version used).
- Addon Developers
  + Update `ember-try` to `^0.1.2` in `package.json`.

#### Community Contributions

- [#5426](https://github.com/ember-cli/ember-cli/pull/5426) Update ember-try in addons to 0.1.2. [@rwjblue](https://github.com/rwjblue)
- [#5418](https://github.com/ember-cli/ember-cli/pull/5418) [ENHANCEMENT] Use absolute imports in tests [@kamalaknn](https://github.com/kamalaknn)
- [#5432](https://github.com/ember-cli/ember-cli/pull/5432) [BUGFIX] Fix linting error in nested developing addons [@trentmwillis](https://github.com/trentmwillis)
- [#5442](https://github.com/ember-cli/ember-cli/pull/5442) [Bugfix] history support middleware allowed to be disabled [@jasonmit](https://github.com/jasonmit)
- [#5441](https://github.com/ember-cli/ember-cli/pull/5441) Remove deprecated 'registry' in instance initializer template. [@chriskrycho](https://github.com/chriskrycho)
- [#5458](https://github.com/ember-cli/ember-cli/pull/5458) app blueprint: Update jQuery version [@xtian](https://github.com/xtian)
- [#5462](https://github.com/ember-cli/ember-cli/pull/5462) Fix "Cannot read property 'writeDeprecateLine' of undefined" [@Turbo87](https://github.com/Turbo87)
- [#5466](https://github.com/ember-cli/ember-cli/pull/5466) testem 1.3.0 [@kellyselden](https://github.com/kellyselden)
- [#5474](https://github.com/ember-cli/ember-cli/pull/5474) Add helpful error when `loader.js` addon is missing. [@rwjblue](https://github.com/rwjblue)
- [#5369](https://github.com/ember-cli/ember-cli/pull/5369) Implement application level resolver in blueprint. [@rwjblue](https://github.com/rwjblue)
- [#5372](https://github.com/ember-cli/ember-cli/pull/5372) Update to ember@2.3.0. [@rwjblue](https://github.com/rwjblue)
- [#5374](https://github.com/ember-cli/ember-cli/pull/5374) Update ember-cli-qunit to 1.2.1. [@rwjblue](https://github.com/rwjblue)
- [#5325](https://github.com/ember-cli/ember-cli/pull/5325) bump testem to latest to compensate for breakage in xmldom [@et](https://github.com/et)
- [#5331](https://github.com/ember-cli/ember-cli/pull/5331) Update blueprints for Ember Data 2.3.0 [@bmac](https://github.com/bmac)
- [#5332](https://github.com/ember-cli/ember-cli/pull/5332) testem v1.0.0 [@johanneswuerbach](https://github.com/johanneswuerbach)
- [#5291](https://github.com/ember-cli/ember-cli/pull/5291) getCallerFile now comes from its own node_module [@stefanpenner](https://github.com/stefanpenner)
- [#5312](https://github.com/ember-cli/ember-cli/pull/5312) Add information about testing new features/bugfixes to the contributing.md file [@ohcibi](https://github.com/ohcibi)
- [#5313](https://github.com/ember-cli/ember-cli/pull/5313) Add missing `--silent` option to the output of `ember test --help` [@ohcibi](https://github.com/ohcibi)
- [#5327](https://github.com/ember-cli/ember-cli/pull/5327) [BUGFIX release] pin jQuery version [@stefanpenner](https://github.com/stefanpenner)
- [#5271](https://github.com/ember-cli/ember-cli/pull/5271) Update ember-cli-test-loader to 0.2.2. [@rwjblue](https://github.com/rwjblue)
- [#5274](https://github.com/ember-cli/ember-cli/pull/5274) Fix the order of  test files to append [@bitaculous](https://github.com/bitaculous)
- [#5278](https://github.com/ember-cli/ember-cli/pull/5278) Replace broccoli-sourcemap-concat usage with broccoli-concat. [@ballPointPenguin](https://github.com/ballPointPenguin)
- [#5286](https://github.com/ember-cli/ember-cli/pull/5286) Update `ember-cli-sri` minimum version to 2.0.0 [@jonathanKingston](https://github.com/jonathanKingston)
- [#5298](https://github.com/ember-cli/ember-cli/pull/5298) [INTERNAL] Update minimum Testem version to 1.0.0-rc.4. [@rwjblue](https://github.com/rwjblue)
- [#5247](https://github.com/ember-cli/ember-cli/pull/5247) Unfortunately remove `ember-cli-content-security-policy` from the default blueprint. [@stefanpenner](https://github.com/stefanpenner)
- [#5215](https://github.com/ember-cli/ember-cli/pull/5215) Fix CHANGELOG for ember-cli-qunit version. [@rwjblue](https://github.com/rwjblue)
- [#4981](https://github.com/ember-cli/ember-cli/pull/4981) Alphabetize the keys in dependencies and devDependencies (for addon creation). [@kellyselden](https://github.com/kellyselden)
- [#5181](https://github.com/ember-cli/ember-cli/pull/5181) Cleanup platform checker warning to make it clear when a given platform is deprecated or just untested. [@stefanpenner](https://github.com/stefanpenner)
- [#5252](https://github.com/ember-cli/ember-cli/pull/5252) Deprecate the usage of `app-prefix` and `app-suffix` `contentFor` hooks. [@nathanhammond](https://github.com/nathanhammond)
- [#5232](https://github.com/ember-cli/ember-cli/pull/5232) Update generate resource documentation [@johnotander](https://github.com/johnotander)
- [#5221](https://github.com/ember-cli/ember-cli/pull/5221) Replace `broccoli-sourcemap-concat` with `broccoli-concat` (the projects have been merged). [@stefanpenner](https://github.com/stefanpenner)
- [#5220](https://github.com/ember-cli/ember-cli/pull/5220) Fix instance-initializer-test blueprint. [@rwjblue](https://github.com/rwjblue)
- [#5230](https://github.com/ember-cli/ember-cli/pull/5230) Helper Unit test should pass a params array as first argument [@stefanpenner](https://github.com/stefanpenner)
- [#5241](https://github.com/ember-cli/ember-cli/pull/5241) Fix test server file serving (ensures static assets are found properly). [@stefanpenner](https://github.com/stefanpenner)
- [#5254](https://github.com/ember-cli/ember-cli/pull/5254) Update to Testem v1.0.0-rc1. [@johanneswuerbach](https://github.com/johanneswuerbach)
- [#5254](https://github.com/ember-cli/ember-cli/pull/5254) Detect global errors (i.e. parse errors from `assets/vendor.js`) when running `ember test` or `ember test --server`. [@johanneswuerbach](https://github.com/johanneswuerbach)
- [#5025](https://github.com/ember-cli/ember-cli/pull/5025) [ENHANCEMENT]  update loader.js, qunit and ember-ajax for app/addon blueprints [@jcope2013](https://github.com/jcope2013)
- [#5061](https://github.com/ember-cli/ember-cli/pull/5061) Testem 0.9.11 [@johanneswuerbach](https://github.com/johanneswuerbach)
- [#4994](https://github.com/ember-cli/ember-cli/pull/4994) add jshint helper command for tests [@gabrielgrant](https://github.com/gabrielgrant)
- [#5033](https://github.com/ember-cli/ember-cli/pull/5033) Added Node v5 to Appveyor [@patocallaghan](https://github.com/patocallaghan)
- [#4218](https://github.com/ember-cli/ember-cli/pull/4218) Add instance-initializer's blueprints family [@cibernox](https://github.com/cibernox)
- [#4476](https://github.com/ember-cli/ember-cli/pull/4476) Add additional documentation on treeFor* methods [@trentmwillis](https://github.com/trentmwillis)
- [#5172](https://github.com/ember-cli/ember-cli/pull/5172) Bump ember-cli-dependency-checker to v1.2.0 [@quaertym](https://github.com/quaertym)
- [#5108](https://github.com/ember-cli/ember-cli/pull/5108) Fix instance-intitalizer-test test-info import to use `ember-cli-test-info` [@trabus](https://github.com/trabus)
- [#5087](https://github.com/ember-cli/ember-cli/pull/5087) Upgraded ember-ajax to 0.7.1 [@ember-cli](https://github.com/ember-cli)
- [#5098](https://github.com/ember-cli/ember-cli/pull/5098) [ENHANCEMENT] Install htmlbars precompiler when generating component integration tests [@drspaniel](https://github.com/drspaniel)
- [#5077](https://github.com/ember-cli/ember-cli/pull/5077) loosen test [@ember-cli](https://github.com/ember-cli)
- [#5065](https://github.com/ember-cli/ember-cli/pull/5065) Programmatic access to the CLI [@eibrahim](https://github.com/eibrahim)
- [#5089](https://github.com/ember-cli/ember-cli/pull/5089) [BUGFIX] Forward `--config-file` test option to testem [@cspanring](https://github.com/cspanring)
- [#5075](https://github.com/ember-cli/ember-cli/pull/5075) disable bundling, npm client seems to have issues but npm service app… [@ember-cli](https://github.com/ember-cli)
- [#5066](https://github.com/ember-cli/ember-cli/pull/5066) bumps `broccoli-sourcemap-concat` version [@ember-cli](https://github.com/ember-cli)
- [#5107](https://github.com/ember-cli/ember-cli/pull/5107) [FEATURE] Implement addon black- and whitelist [@dschmidt](https://github.com/dschmidt)
- [#5094](https://github.com/ember-cli/ember-cli/pull/5094) [fixes #5092] remove long since deprecated this.Funnel usage from int… [@ember-cli](https://github.com/ember-cli)
- [#5104](https://github.com/ember-cli/ember-cli/pull/5104) Workaround for babel includePolyfill exception [@ef4](https://github.com/ef4)
- [#5189](https://github.com/ember-cli/ember-cli/pull/5189) updated markdown-it-terminal [@akatov](https://github.com/akatov)
- [#5139](https://github.com/ember-cli/ember-cli/pull/5139) Use ES6 shorthand property for layout in component blueprint [@martndemus](https://github.com/martndemus)
- [#5109](https://github.com/ember-cli/ember-cli/pull/5109) Fix body-parser suggested use due to deprecations [@knownasilya](https://github.com/knownasilya)
- [#5113](https://github.com/ember-cli/ember-cli/pull/5113) Remove trailing whitespace on component integration test [@ahmadsoe](https://github.com/ahmadsoe)
- [#5130](https://github.com/ember-cli/ember-cli/pull/5130) Update bower.json [@ember-cli](https://github.com/ember-cli)
- [#5132](https://github.com/ember-cli/ember-cli/pull/5132) [ENHANCEMENT] Make `EMBER_CLI_INJECT_LIVE_RELOAD_BASEURL` configurable [@jbescoyez](https://github.com/jbescoyez)
- [#5117](https://github.com/ember-cli/ember-cli/pull/5117) Update Ember to latest stable (2.2.0). [@rwjblue](https://github.com/rwjblue)
- [#5124](https://github.com/ember-cli/ember-cli/pull/5124) Update ember-cli-sri minimum version to 1.2.0. [@rwjblue](https://github.com/rwjblue)
- [#5125](https://github.com/ember-cli/ember-cli/pull/5125) Clarify `ember test --path` docs. [@ember-cli](https://github.com/ember-cli)
- [#5128](https://github.com/ember-cli/ember-cli/pull/5128) Adds Node 5 to allow_failures list [@ember-cli](https://github.com/ember-cli)
- [#5201](https://github.com/ember-cli/ember-cli/pull/5201) ember-cli-rails-addon now uses outputReady [@luma-institute](https://github.com/luma-institute)
- [#5168](https://github.com/ember-cli/ember-cli/pull/5168) fix swallowed failures [@ember-cli](https://github.com/ember-cli)
- [#5158](https://github.com/ember-cli/ember-cli/pull/5158) Change location of website [@leo](https://github.com/leo)
- [#5142](https://github.com/ember-cli/ember-cli/pull/5142) Fix merge issues introduced by #4476 [@trabus](https://github.com/trabus)
- [#5155](https://github.com/ember-cli/ember-cli/pull/5155) bump broccoli-merge-trees [@ember-cli](https://github.com/ember-cli)
- [#5149](https://github.com/ember-cli/ember-cli/pull/5149) cherry-picking changelog from stable [@ember-cli](https://github.com/ember-cli)
- [#5150](https://github.com/ember-cli/ember-cli/pull/5150) [INTERNAL] Set correct version of ember-cli [@jayeff](https://github.com/jayeff)
- [#5165](https://github.com/ember-cli/ember-cli/pull/5165) [ENHANCEMENT] Initial implementation of css hot realod [@gcollazo](https://github.com/gcollazo)
- [#5154](https://github.com/ember-cli/ember-cli/pull/5154) reduce number of funnels created to support other asset app.imports [@ember-cli](https://github.com/ember-cli)
- [#5159](https://github.com/ember-cli/ember-cli/pull/5159) Update appveyor.yml [@ember-cli](https://github.com/ember-cli)
- [#5144](https://github.com/ember-cli/ember-cli/pull/5144) [ENHANCEMENT] Cleans up generated application directory if `ember new` errors [@trek](https://github.com/trek)
- [#5179](https://github.com/ember-cli/ember-cli/pull/5179) Updating deprecations that use the deprecate utility [@gmurphey](https://github.com/gmurphey)
- [#5190](https://github.com/ember-cli/ember-cli/pull/5190) Only use `temp` dependency, not `tmp-sync` [@akatov](https://github.com/akatov)
- [#5180](https://github.com/ember-cli/ember-cli/pull/5180) add node (latest) and set to allowed failures [@ember-cli](https://github.com/ember-cli)
- [#5186](https://github.com/ember-cli/ember-cli/pull/5186) Fixing path issue in test for AppVeyor. [@gmurphey](https://github.com/gmurphey)
- [#5169](https://github.com/ember-cli/ember-cli/pull/5169) [BUGFIX] Bump quick-temp to 0.1.5, fix jshint error [@trabus](https://github.com/trabus)
- [#5185](https://github.com/ember-cli/ember-cli/pull/5185) Ensure rimraf is available to consumers. [@ember-cli](https://github.com/ember-cli)
- [#5171](https://github.com/ember-cli/ember-cli/pull/5171) Avoid Reexporter when loader supports index fallback. [@rwjblue](https://github.com/rwjblue)
- [#5184](https://github.com/ember-cli/ember-cli/pull/5184) more explicit jshint test run [@ember-cli](https://github.com/ember-cli)
- [#5197](https://github.com/ember-cli/ember-cli/pull/5197) update leek [@akatov](https://github.com/akatov)
- [#5204](https://github.com/ember-cli/ember-cli/pull/5204) [ENHANCEMENT] Add npm badge to README. [@adjohnson916](https://github.com/adjohnson916)
- [#5192](https://github.com/ember-cli/ember-cli/pull/5192) Use consistent double quotes in index.html blueprints [@Dhaulagiri](https://github.com/Dhaulagiri)
- [#5198](https://github.com/ember-cli/ember-cli/pull/5198) minor whitespace fix [@ember-cli](https://github.com/ember-cli)
- [#5205](https://github.com/ember-cli/ember-cli/pull/5205) Add addon-test-support tree. [@rwjblue](https://github.com/rwjblue)
- [#5206](https://github.com/ember-cli/ember-cli/pull/5206) Update ember-qunit to 0.4.17. [@rwjblue](https://github.com/rwjblue)
- [#5207](https://github.com/ember-cli/ember-cli/pull/5207) Make ember test helper clearer. [@rwjblue](https://github.com/rwjblue)
- [#5208](https://github.com/ember-cli/ember-cli/pull/5208) update some out of date deps [@ember-cli](https://github.com/ember-cli)
- [#5209](https://github.com/ember-cli/ember-cli/pull/5209) Ensure loader.js warning is easier to spot. [@rwjblue](https://github.com/rwjblue)
- [#5211](https://github.com/ember-cli/ember-cli/pull/5211) Update ember-cli-qunit to 1.1.0. [@rwjblue](https://github.com/rwjblue)
- [#5212](https://github.com/ember-cli/ember-cli/pull/5212) Update ember-data to 2.2.1. [@rwjblue](https://github.com/rwjblue)

Thank you to all who took the time to contribute!

### 2.3.0-beta.2

The following changes are required if you are upgrading from the previous
version:

- Users
  + [`ember new` diff](https://github.com/kellyselden/ember-cli-output/compare/v2.3.0-beta.1...v2.3.0-beta.2)
  + Upgrade your project's ember-cli version - [docs](https://ember-cli.com/user-guide/#upgrading)
  + Remove `loader.js` from `bower.json`, and add to `package.json` as `^4.0.0`.
  + Remove `ember-load-initializers` from `bower.json`, and add to `package.json` at `^0.5.0`.
- Addon Developers
  + [`ember addon` diff](https://github.com/kellyselden/ember-addon-output/compare/v2.3.0-beta.1...v2.3.0-beta.2)
  + No changes required
- Core Contributors
  + No changes required

#### Community Contributions

- [#5329](https://github.com/ember-cli/ember-cli/pull/5329) [ENHANCEMENT] Support custom blueprint options in new and init commands [@bendemboski](https://github.com/bendemboski)
- [#5377](https://github.com/ember-cli/ember-cli/pull/5377) Update Bower resolution to match Ember version [@kpfefferle](https://github.com/kpfefferle)
- [#5203](https://github.com/ember-cli/ember-cli/pull/5203) [ENHANCEMENT] Use absolute import paths for util-test blueprint [@kamalaknn](https://github.com/kamalaknn)
- [#5349](https://github.com/ember-cli/ember-cli/pull/5349) [BUGFIX] Fix live-reloading post build error [@stefanpenner](https://github.com/stefanpenner)
- [#5309](https://github.com/ember-cli/ember-cli/pull/5309) [2.X] Deprecate vendor-prefix and vendor-suffix. [@nathanhammond](https://github.com/nathanhammond)
- [#5370](https://github.com/ember-cli/ember-cli/pull/5370) Make final update of `dist/` faster, by only updating changed files. [@stefanpenner](https://github.com/stefanpenner)
- [#5321](https://github.com/ember-cli/ember-cli/pull/5321) Ensure `EmberAddon.env()` works the same as `EmberApp.env()` [@jasonmit](https://github.com/jasonmit)
- [#5367](https://github.com/ember-cli/ember-cli/pull/5367) Update to lodash 4 [@jcope2013](https://github.com/jcope2013)
- [#5394](https://github.com/ember-cli/ember-cli/pull/5394) Upgrade testem to v1.1.1 [@quaertym](https://github.com/quaertym)
- [#5379](https://github.com/ember-cli/ember-cli/pull/5379) Move loader.js to be included as an addon. [@rwjblue](https://github.com/rwjblue)
- [#5388](https://github.com/ember-cli/ember-cli/pull/5388) Mixin generation in addon [@MiguelMadero](https://github.com/MiguelMadero)
- [#5396](https://github.com/ember-cli/ember-cli/pull/5396) Wrap evaluation of `ember-cli-build.js` in a `try`/`catch` to provide helpful message for syntax errors. [@mozeryansky](https://github.com/mozeryansky)
- [#5410](https://github.com/ember-cli/ember-cli/pull/5410) Ensure that Testem can use `testem.js` if present (without passing `--config-file` option). [@rwjblue](https://github.com/rwjblue)
- [#5416](https://github.com/ember-cli/ember-cli/pull/5416) Use ember-load-initializers as addon [@josemarluedke](https://github.com/josemarluedke)
- [#5421](https://github.com/ember-cli/ember-cli/pull/5421) Make options available in all Blueprint hooks as this.options [@trentmwillis](https://github.com/trentmwillis)

Thank you to all who took the time to contribute!

### 2.3.0-beta.1

The following changes are required if you are upgrading from the previous
version:

- Users
  + [`ember new` diff](https://github.com/kellyselden/ember-cli-output/compare/v2.2.0-beta.6...v2.3.0-beta.1)
  + Upgrade your project's ember-cli version - [docs](https://ember-cli.com/user-guide/#upgrading)
  + Update `ember-cli-qunit` in `package.json` to `^1.2.1`.
  + Update `ember` in `bower.json` to `2.3.0`.
  + Remove `qunit` from `bower.json` (it is now included as an NPM dependency by ember-cli-qunit).
- Addon Developers
  + [`ember addon` diff](https://github.com/kellyselden/ember-addon-output/compare/v2.2.0-beta.6...v2.3.0-beta.1)
  + No changes required
- Core Contributors
  + No changes required

#### Community Contributions

- [#5369](https://github.com/ember-cli/ember-cli/pull/5369) Implement application level resolver in blueprint. [@rwjblue](https://github.com/rwjblue)
- [#5372](https://github.com/ember-cli/ember-cli/pull/5372) Update to ember@2.3.0. [@rwjblue](https://github.com/rwjblue)
- [#5374](https://github.com/ember-cli/ember-cli/pull/5374) Update ember-cli-qunit to 1.2.1. [@rwjblue](https://github.com/rwjblue)

Thank you to all who took the time to contribute!

### 2.2.0-beta.6

Re-releasing 2.2.0-beta.5, but without the line-ending issue.

The following changes are required if you are upgrading from the previous
version:

- Users
  + [`ember new` diff](https://github.com/kellyselden/ember-cli-output/compare/v1.13.13...v2.2.0-beta.6)
  + Upgrade your project's ember-cli version - [docs](https://ember-cli.com/user-guide/#upgrading)
- Addon Developers
  + [`ember addon` diff](https://github.com/kellyselden/ember-addon-output/compare/v1.13.13...v2.2.0-beta.6)
  + No changes required
- Core Contributors
  + No changes required

Thank you to all who took the time to contribute!

### 2.2.0-beta.5

The following changes are required if you are upgrading from the previous
version:

- Users
  + [`ember new` diff](https://github.com/kellyselden/ember-cli-output/compare/v1.13.13...v2.2.0-beta.5)
  + Upgrade your project's ember-cli version - [docs](https://ember-cli.com/user-guide/#upgrading)
- Addon Developers
  + [`ember addon` diff](https://github.com/kellyselden/ember-addon-output/compare/v1.13.13...v2.2.0-beta.5)
  + No changes required
- Core Contributors
  + No changes required

#### Community Contributions

- [#5325](https://github.com/ember-cli/ember-cli/pull/5325) bump testem to latest to compensate for breakage in xmldom [@et](https://github.com/et)
- [#5331](https://github.com/ember-cli/ember-cli/pull/5331) Update blueprints for Ember Data 2.3.0 [@bmac](https://github.com/bmac)
- [#5332](https://github.com/ember-cli/ember-cli/pull/5332) testem v1.0.0 [@johanneswuerbach](https://github.com/johanneswuerbach)

Thank you to all who took the time to contribute!

### 2.2.0-beta.4

The following changes are required if you are upgrading from the previous
version:

- Users
  + [`ember new` diff](https://github.com/kellyselden/ember-cli-output/compare/v1.13.13...v2.2.0-beta.4)
  + Upgrade your project's ember-cli version - [docs](https://ember-cli.com/user-guide/#upgrading)
- Addon Developers
  + [`ember addon` diff](https://github.com/kellyselden/ember-addon-output/compare/v1.13.13...v2.2.0-beta.4)
  + No changes required
- Core Contributors
  + No changes required

#### Community Contributions

- [#5291](https://github.com/ember-cli/ember-cli/pull/5291) getCallerFile now comes from its own node_module [@stefanpenner](https://github.com/stefanpenner)
- [#5312](https://github.com/ember-cli/ember-cli/pull/5312) Add information about testing new features/bugfixes to the contributing.md file [@ohcibi](https://github.com/ohcibi)
- [#5313](https://github.com/ember-cli/ember-cli/pull/5313) Add missing `--silent` option to the output of `ember test --help` [@ohcibi](https://github.com/ohcibi)
- [#5327](https://github.com/ember-cli/ember-cli/pull/5327) [BUGFIX release] pin jQuery version [@stefanpenner](https://github.com/stefanpenner)

Thank you to all who took the time to contribute!

### 2.2.0-beta.3

The following changes are required if you are upgrading from the previous
version:

- Users
  + [`ember new` diff](https://github.com/kellyselden/ember-cli-output/compare/v1.13.13...v2.2.0-beta.3)
  + Upgrade your project's ember-cli version - [docs](https://ember-cli.com/user-guide/#upgrading)
  + Update `ember-cli-sri` to `^2.0.0`.
- Addon Developers
  + [`ember addon` diff](https://github.com/kellyselden/ember-addon-output/compare/v1.13.13...v2.2.0-beta.3)
  + No changes required
- Core Contributors
  + No changes required

#### Community Contributions

- [#5271](https://github.com/ember-cli/ember-cli/pull/5271) Update ember-cli-test-loader to 0.2.2. [@rwjblue](https://github.com/rwjblue)
- [#5274](https://github.com/ember-cli/ember-cli/pull/5274) Fix the order of  test files to append [@bitaculous](https://github.com/bitaculous)
- [#5278](https://github.com/ember-cli/ember-cli/pull/5278) Replace broccoli-sourcemap-concat usage with broccoli-concat. [@ballPointPenguin](https://github.com/ballPointPenguin)
- [#5286](https://github.com/ember-cli/ember-cli/pull/5286) Update `ember-cli-sri` minimum version to 2.0.0 [@jonathanKingston](https://github.com/jonathanKingston)
- [#5298](https://github.com/ember-cli/ember-cli/pull/5298) [INTERNAL] Update minimum Testem version to 1.0.0-rc.4. [@rwjblue](https://github.com/rwjblue)

Thank you to all who took the time to contribute!

### 2.2.0-beta.2

The following changes are required if you are upgrading from the previous
version:

- Users
  + [`ember new` diff](https://github.com/kellyselden/ember-cli-output/compare/v1.13.13...v2.2.0-beta.2)
  + Upgrade your project's ember-cli version - [docs](https://ember-cli.com/user-guide/#upgrading)
  + `ember-cli-content-security-policy` has been removed from the default project blueprint due to extremely poor ergonomics. If the addon is working well for you,
    please continue to use it.
- Addon Developers
  + [`ember addon` diff](https://github.com/kellyselden/ember-addon-output/compare/v1.13.13...v2.2.0-beta.2)
  + No changes required
- Core Contributors
  + No changes required

#### Community Contributions

- [#5247](https://github.com/ember-cli/ember-cli/pull/5247) Unfortunately remove `ember-cli-content-security-policy` from the default blueprint. [@stefanpenner](https://github.com/stefanpenner)
- [#5215](https://github.com/ember-cli/ember-cli/pull/5215) Fix CHANGELOG for ember-cli-qunit version. [@rwjblue](https://github.com/rwjblue)
- [#4981](https://github.com/ember-cli/ember-cli/pull/4981) Alphabetize the keys in dependencies and devDependencies (for addon creation). [@kellyselden](https://github.com/kellyselden)
- [#5181](https://github.com/ember-cli/ember-cli/pull/5181) Cleanup platform checker warning to make it clear when a given platform is deprecated or just untested. [@stefanpenner](https://github.com/stefanpenner)
- [#5252](https://github.com/ember-cli/ember-cli/pull/5252) Deprecate the usage of `app-prefix` and `app-suffix` `contentFor` hooks. [@nathanhammond](https://github.com/nathanhammond)
- [#5232](https://github.com/ember-cli/ember-cli/pull/5232) Update generate resource documentation [@johnotander](https://github.com/johnotander)
- [#5221](https://github.com/ember-cli/ember-cli/pull/5221) Replace `broccoli-sourcemap-concat` with `broccoli-concat` (the projects have been merged). [@stefanpenner](https://github.com/stefanpenner)
- [#5220](https://github.com/ember-cli/ember-cli/pull/5220) Fix instance-initializer-test blueprint. [@rwjblue](https://github.com/rwjblue)
- [#5230](https://github.com/ember-cli/ember-cli/pull/5230) Helper Unit test should pass a params array as first argument [@stefanpenner](https://github.com/stefanpenner)
- [#5241](https://github.com/ember-cli/ember-cli/pull/5241) Fix test server file serving (ensures static assets are found properly). [@stefanpenner](https://github.com/stefanpenner)
- [#5254](https://github.com/ember-cli/ember-cli/pull/5254) Update to Testem v1.0.0-rc1. [@johanneswuerbach](https://github.com/johanneswuerbach)
- [#5254](https://github.com/ember-cli/ember-cli/pull/5254) Detect global errors (i.e. parse errors from `assets/vendor.js`) when running `ember test` or `ember test --server`. [@johanneswuerbach](https://github.com/johanneswuerbach)

Thank you to all who took the time to contribute!

### 2.2.0-beta.1

The following changes are required if you are upgrading from the previous version:

- Users
  + [`ember new` diff](https://github.com/kellyselden/ember-cli-output/compare/v1.13.13...v2.2.0-beta.1)
  + Upgrade your project's ember-cli version - [docs](https://ember-cli.com/user-guide/#upgrading)
  + Users of `ember-cli-styles-reloader` should uninstall (as this functionality is now included in ember-cli by default).
  + Update the following entries in your `package.json`:
    * Remove `ember-cli-ic-ajax` (it is replaced by `ember-ajax`)
    * Add `ember-ajax` at `0.7.1`
    * `ember-cli-dependency-checker` to `^1.2.0`
    * `ember-cli-sri` to `^1.2.0`
    * `ember-cli-qunit` to `^1.1.0`
    * `ember-data` to `^2.2.1`
  + Update the following entries in your `bower.json`:
    * `ember` to `2.2.0`
    * `ember-data` to `^2.2.1`
    * `loader.js` to `^3.5.0`
    * `qunit` to `~1.20.0`
    * Remove `ember-qunit` (it is now bundled by `ember-cli-qunit` since `1.1.0`)
- Addon Developers
  + [`ember addon` diff](https://github.com/kellyselden/ember-addon-output/compare/v1.13.13...v2.2.0-beta.1)
  + No changes required
- Core Contributors
  + No changes required

#### Community Contributions

- [#5025](https://github.com/ember-cli/ember-cli/pull/5025) [ENHANCEMENT]  update loader.js, qunit and ember-ajax for app/addon blueprints [@jcope2013](https://github.com/jcope2013)
- [#5061](https://github.com/ember-cli/ember-cli/pull/5061) Testem 0.9.11 [@johanneswuerbach](https://github.com/johanneswuerbach)
- [#4994](https://github.com/ember-cli/ember-cli/pull/4994) add jshint helper command for tests [@gabrielgrant](https://github.com/gabrielgrant)
- [#5033](https://github.com/ember-cli/ember-cli/pull/5033) Added Node v5 to Appveyor [@patocallaghan](https://github.com/patocallaghan)
- [#4218](https://github.com/ember-cli/ember-cli/pull/4218) Add instance-initializer's blueprints family [@cibernox](https://github.com/cibernox)
- [#4476](https://github.com/ember-cli/ember-cli/pull/4476) Add additional documentation on treeFor* methods [@trentmwillis](https://github.com/trentmwillis)
- [#5172](https://github.com/ember-cli/ember-cli/pull/5172) Bump ember-cli-dependency-checker to v1.2.0 [@quaertym](https://github.com/quaertym)
- [#5108](https://github.com/ember-cli/ember-cli/pull/5108) Fix instance-intitalizer-test test-info import to use `ember-cli-test-info` [@trabus](https://github.com/trabus)
- [#5087](https://github.com/ember-cli/ember-cli/pull/5087) Upgraded ember-ajax to 0.7.1 [@ember-cli](https://github.com/ember-cli)
- [#5098](https://github.com/ember-cli/ember-cli/pull/5098) [ENHANCEMENT] Install htmlbars precompiler when generating component integration tests [@drspaniel](https://github.com/drspaniel)
- [#5077](https://github.com/ember-cli/ember-cli/pull/5077) loosen test [@ember-cli](https://github.com/ember-cli)
- [#5065](https://github.com/ember-cli/ember-cli/pull/5065) Programmatic access to the CLI [@eibrahim](https://github.com/eibrahim)
- [#5089](https://github.com/ember-cli/ember-cli/pull/5089) [BUGFIX] Forward `--config-file` test option to testem [@cspanring](https://github.com/cspanring)
- [#5075](https://github.com/ember-cli/ember-cli/pull/5075) disable bundling, npm client seems to have issues but npm service app… [@ember-cli](https://github.com/ember-cli)
- [#5066](https://github.com/ember-cli/ember-cli/pull/5066) bumps `broccoli-sourcemap-concat` version [@ember-cli](https://github.com/ember-cli)
- [#5107](https://github.com/ember-cli/ember-cli/pull/5107) [FEATURE] Implement addon black- and whitelist [@dschmidt](https://github.com/dschmidt)
- [#5094](https://github.com/ember-cli/ember-cli/pull/5094) [fixes #5092] remove long since deprecated this.Funnel usage from int… [@ember-cli](https://github.com/ember-cli)
- [#5104](https://github.com/ember-cli/ember-cli/pull/5104) Workaround for babel includePolyfill exception [@ef4](https://github.com/ef4)
- [#5189](https://github.com/ember-cli/ember-cli/pull/5189) updated markdown-it-terminal [@akatov](https://github.com/akatov)
- [#5139](https://github.com/ember-cli/ember-cli/pull/5139) Use ES6 shorthand property for layout in component blueprint [@martndemus](https://github.com/martndemus)
- [#5109](https://github.com/ember-cli/ember-cli/pull/5109) Fix body-parser suggested use due to deprecations [@knownasilya](https://github.com/knownasilya)
- [#5113](https://github.com/ember-cli/ember-cli/pull/5113) Remove trailing whitespace on component integration test [@ahmadsoe](https://github.com/ahmadsoe)
- [#5130](https://github.com/ember-cli/ember-cli/pull/5130) Update bower.json [@ember-cli](https://github.com/ember-cli)
- [#5132](https://github.com/ember-cli/ember-cli/pull/5132) [ENHANCEMENT] Make `EMBER_CLI_INJECT_LIVE_RELOAD_BASEURL` configurable [@jbescoyez](https://github.com/jbescoyez)
- [#5117](https://github.com/ember-cli/ember-cli/pull/5117) Update Ember to latest stable (2.2.0). [@rwjblue](https://github.com/rwjblue)
- [#5124](https://github.com/ember-cli/ember-cli/pull/5124) Update ember-cli-sri minimum version to 1.2.0. [@rwjblue](https://github.com/rwjblue)
- [#5125](https://github.com/ember-cli/ember-cli/pull/5125) Clarify `ember test --path` docs. [@ember-cli](https://github.com/ember-cli)
- [#5128](https://github.com/ember-cli/ember-cli/pull/5128) Adds Node 5 to allow_failures list [@ember-cli](https://github.com/ember-cli)
- [#5201](https://github.com/ember-cli/ember-cli/pull/5201) ember-cli-rails-addon now uses outputReady [@luma-institute](https://github.com/luma-institute)
- [#5168](https://github.com/ember-cli/ember-cli/pull/5168) fix swallowed failures [@ember-cli](https://github.com/ember-cli)
- [#5158](https://github.com/ember-cli/ember-cli/pull/5158) Change location of website [@leo](https://github.com/leo)
- [#5142](https://github.com/ember-cli/ember-cli/pull/5142) Fix merge issues introduced by #4476 [@trabus](https://github.com/trabus)
- [#5155](https://github.com/ember-cli/ember-cli/pull/5155) bump broccoli-merge-trees [@ember-cli](https://github.com/ember-cli)
- [#5149](https://github.com/ember-cli/ember-cli/pull/5149) cherry-picking changelog from stable [@ember-cli](https://github.com/ember-cli)
- [#5150](https://github.com/ember-cli/ember-cli/pull/5150) [INTERNAL] Set correct version of ember-cli [@jayeff](https://github.com/jayeff)
- [#5165](https://github.com/ember-cli/ember-cli/pull/5165) [ENHANCEMENT] Initial implementation of css hot realod [@gcollazo](https://github.com/gcollazo)
- [#5154](https://github.com/ember-cli/ember-cli/pull/5154) reduce number of funnels created to support other asset app.imports [@ember-cli](https://github.com/ember-cli)
- [#5159](https://github.com/ember-cli/ember-cli/pull/5159) Update appveyor.yml [@ember-cli](https://github.com/ember-cli)
- [#5144](https://github.com/ember-cli/ember-cli/pull/5144) [ENHANCEMENT] Cleans up generated application directory if `ember new` errors [@trek](https://github.com/trek)
- [#5179](https://github.com/ember-cli/ember-cli/pull/5179) Updating deprecations that use the deprecate utility [@gmurphey](https://github.com/gmurphey)
- [#5190](https://github.com/ember-cli/ember-cli/pull/5190) Only use `temp` dependency, not `tmp-sync` [@akatov](https://github.com/akatov)
- [#5180](https://github.com/ember-cli/ember-cli/pull/5180) add node (latest) and set to allowed failures [@ember-cli](https://github.com/ember-cli)
- [#5186](https://github.com/ember-cli/ember-cli/pull/5186) Fixing path issue in test for AppVeyor. [@gmurphey](https://github.com/gmurphey)
- [#5169](https://github.com/ember-cli/ember-cli/pull/5169) [BUGFIX] Bump quick-temp to 0.1.5, fix jshint error [@trabus](https://github.com/trabus)
- [#5185](https://github.com/ember-cli/ember-cli/pull/5185) Ensure rimraf is available to consumers. [@ember-cli](https://github.com/ember-cli)
- [#5171](https://github.com/ember-cli/ember-cli/pull/5171) Avoid Reexporter when loader supports index fallback. [@rwjblue](https://github.com/rwjblue)
- [#5184](https://github.com/ember-cli/ember-cli/pull/5184) more explicit jshint test run [@ember-cli](https://github.com/ember-cli)
- [#5197](https://github.com/ember-cli/ember-cli/pull/5197) update leek [@akatov](https://github.com/akatov)
- [#5204](https://github.com/ember-cli/ember-cli/pull/5204) [ENHANCEMENT] Add npm badge to README. [@adjohnson916](https://github.com/adjohnson916)
- [#5192](https://github.com/ember-cli/ember-cli/pull/5192) Use consistent double quotes in index.html blueprints [@Dhaulagiri](https://github.com/Dhaulagiri)
- [#5198](https://github.com/ember-cli/ember-cli/pull/5198) minor whitespace fix [@ember-cli](https://github.com/ember-cli)
- [#5205](https://github.com/ember-cli/ember-cli/pull/5205) Add addon-test-support tree. [@rwjblue](https://github.com/rwjblue)
- [#5206](https://github.com/ember-cli/ember-cli/pull/5206) Update ember-qunit to 0.4.17. [@rwjblue](https://github.com/rwjblue)
- [#5207](https://github.com/ember-cli/ember-cli/pull/5207) Make ember test helper clearer. [@rwjblue](https://github.com/rwjblue)
- [#5208](https://github.com/ember-cli/ember-cli/pull/5208) update some out of date deps [@ember-cli](https://github.com/ember-cli)
- [#5209](https://github.com/ember-cli/ember-cli/pull/5209) Ensure loader.js warning is easier to spot. [@rwjblue](https://github.com/rwjblue)
- [#5211](https://github.com/ember-cli/ember-cli/pull/5211) Update ember-cli-qunit to 1.1.0. [@rwjblue](https://github.com/rwjblue)
- [#5212](https://github.com/ember-cli/ember-cli/pull/5212) Update ember-data to 2.2.1. [@rwjblue](https://github.com/rwjblue)

Thank you to all who took the time to contribute!

### 1.13.15

The following changes are required if you are upgrading from the previous
version:

- Users
  + [`ember new` diff](https://github.com/kellyselden/ember-cli-output/compare/v1.13.14...v1.13.15)
  + Upgrade your project's ember-cli version - [docs](https://ember-cli.com/#project-update)
- Addon Developers
  + [`ember addon` diff](https://github.com/kellyselden/ember-addon-output/compare/v1.13.14...v1.13.15)
  + No changes required
- Core Contributors
  + No changes required

#### Community Contributions

- [#5338](https://github.com/ember-cli/ember-cli/pull/5338) 1 13 testem bump [@johanneswuerbach](https://github.com/johanneswuerbach)
- [#5351](https://github.com/ember-cli/ember-cli/pull/5351) Bump ember to 1.13.12 [@san650](https://github.com/san650)

Thank you to all who took the time to contribute!

### 1.13.14

The following changes are required if you are upgrading from the previous
version:

- Users
  + [`ember new` diff](https://github.com/kellyselden/ember-cli-output/compare/v1.13.13...v1.13.14)
  + default jQuery.js version is now locked at  `1.11.3`
- Addon Developers
  + [`ember addon` diff](https://github.com/kellyselden/ember-addon-output/compare/v1.13.13...v1.13.14)
  + app-prefix and app-suffix have been deprecated, addons will need to move away from them.
- Core Contributors
  + No changes required

#### Community Contributions

- [#5327](https://github.com/ember-cli/ember-cli/pull/5327) [BUGFIX release] pin jQuery version [@stefanpenner](https://github.com/stefanpenner)
- [#5245](https://github.com/ember-cli/ember-cli/pull/5245) Deprecate app-prefix and app-suffix. [@nathanhammond](https://github.com/nathanhammond)
- [#5251](https://github.com/ember-cli/ember-cli/pull/5251) [BUGFIX] ensure we stat the symlink target, not the symlink (fixes tests/index.html not updating) [@stefanpenner](https://github.com/stefanpenner)

### 1.13.13

The following changes are required if you are upgrading from the previous
version:

- Users
  + [`ember new` diff](https://github.com/kellyselden/ember-cli-output/compare/v1.13.12...v1.13.13)
  + default Ember.js version is now at `1.13.11`
  + Ember CLI SRI version was bumped to `^1.2.0`
  + Ember `loader.js` version was bumped to `3.4.0`
  + Testem version was bumped to `0.9.11`
- Addon Developers
  + [`ember addon` diff](https://github.com/kellyselden/ember-addon-output/compare/v1.13.12...v1.13.13)
- Core Contributors
  + No changes required

#### Community Contributions

- [#5061](https://github.com/ember-cli/ember-cli/pull/5061) Testem 0.9.11, [@johanneswuerbach](https://github.com/johanneswuerbach)
- [#5094](https://github.com/ember-cli/ember-cli/pull/5094) Remove deprecated `this.Funnel` usage, [@stefanpenner](https://github.com/stefanpenner)
- [#5075](https://github.com/ember-cli/ember-cli/pull/5075) Disable bundling, npm client seems to have issues, [@stefanpenner](https://github.com/stefanpenner)
- [#5104](https://github.com/ember-cli/ember-cli/pull/5104) Workaround for babel includePolyfill exception, [@ef4](https://github.com/ef4)
- [#5116](https://github.com/ember-cli/ember-cli/pull/5116) Bumps Ember version to `1.13.11`, [@stefanpenner](https://github.com/stefanpenner)
- [#5116](https://github.com/ember-cli/ember-cli/pull/5116) Bumps Ember CLI SRI to `^1.2.0`, [@rwjblue](https://github.com/rwjblue)

### 1.13.12

The following changes are required if you are upgrading from the previous
version:

- Users
  + [`ember new` diff](https://github.com/kellyselden/ember-cli-output/compare/v1.13.8...v1.13.12)
  + changes to `tests/index.html` file. All tests are now in a separate file, [diff](https://github.com/twokul/ember-cli-release-notes/commit/bd5ac542c0d6dd8e095553d6528ec40ae4be6b4e).
  + default Ember.js version is now at `1.13.10`
  + default Ember Data version is now at `1.13.14`
  + Upgrade your project's ember-cli version - [docs](https://ember-cli.com/user-guide/#upgrading)
- Addon Developers
  + [`ember addon` diff](https://github.com/kellyselden/ember-addon-output/compare/v1.13.8...v1.13.12)
- Core Contributors
  + No changes required

#### Community Contributions

- [#4838](https://github.com/ember-cli/ember-cli/pull/4838) Add `npm test` to Addon README [@elwayman02](https://github.com/elwayman02)
- [#4756](https://github.com/ember-cli/ember-cli/pull/4756) Discard runCommand stdout/stderr unless we have a test failure [@joliss](https://github.com/joliss)
- [#4753](https://github.com/ember-cli/ember-cli/pull/4753) Upgraded ember-cli-app-version to 1.0.0 [@ember-cli](https://github.com/ember-cli)
- [#4235](https://github.com/ember-cli/ember-cli/pull/4235) Reintroduce comment regarding bodyParser on http-mock [@joostdevries](https://github.com/joostdevries)
- [#4728](https://github.com/ember-cli/ember-cli/pull/4728) Revert "Do not pack ember-cli-build.js" [@ember-cli](https://github.com/ember-cli)
- [#4846](https://github.com/ember-cli/ember-cli/pull/4846) Update ember-cli-htmlbars-inline-precompile dependency [@joliss](https://github.com/joliss)
- [#4757](https://github.com/ember-cli/ember-cli/pull/4757) Remove last use of broccoli-writer in test suite [@joliss](https://github.com/joliss)
- [#4765](https://github.com/ember-cli/ember-cli/pull/4765) Fix typo Brocolli → Broccoli [@lancedikson](https://github.com/lancedikson)
- [#4770](https://github.com/ember-cli/ember-cli/pull/4770) Updates configstore [@twokul](https://github.com/twokul)
- [#4774](https://github.com/ember-cli/ember-cli/pull/4774) Update ember-cli-shims to prevent errors on Ember < 1.13. [@rwjblue](https://github.com/rwjblue)
- [#4772](https://github.com/ember-cli/ember-cli/pull/4772) Implement a destroyApp helper. [@blimmer](https://github.com/blimmer)
- [#4771](https://github.com/ember-cli/ember-cli/pull/4771) Make default generated tests pass. [@blimmer](https://github.com/blimmer)
- [#4854](https://github.com/ember-cli/ember-cli/pull/4854) command unit test syncing [@kellyselden](https://github.com/kellyselden)
- [#4801](https://github.com/ember-cli/ember-cli/pull/4801) add a missing curved brackets [@dukex](https://github.com/dukex)
- [#4799](https://github.com/ember-cli/ember-cli/pull/4799) Bump ember-cli-dependency-checker to v1.1.0 [@quaertym](https://github.com/quaertym)
- [#4792](https://github.com/ember-cli/ember-cli/pull/4792) Replace Esperanto With Babel [@ember-cli](https://github.com/ember-cli)
- [#4783](https://github.com/ember-cli/ember-cli/pull/4783) bump viz [@ember-cli](https://github.com/ember-cli)
- [#4788](https://github.com/ember-cli/ember-cli/pull/4788) include FS usage monitoring [@ember-cli](https://github.com/ember-cli)
- [#4785](https://github.com/ember-cli/ember-cli/pull/4785) some safe runCommand removals [@kellyselden](https://github.com/kellyselden)
- [#4781](https://github.com/ember-cli/ember-cli/pull/4781) Set `ember serve --host` default to `undefined`. [@buschtoens](https://github.com/buschtoens)
- [#4796](https://github.com/ember-cli/ember-cli/pull/4796) tested needs null integrity value (since it always chan… [@ember-cli](https://github.com/ember-cli)
- [#4880](https://github.com/ember-cli/ember-cli/pull/4880) consolidate test setup to not use fixtures, instead use mocking [@kellyselden](https://github.com/kellyselden)
- [#4816](https://github.com/ember-cli/ember-cli/pull/4816) Allow OS to choose ephemeral port if --test-port=0 [@williamsbdev](https://github.com/williamsbdev)
- [#4815](https://github.com/ember-cli/ember-cli/pull/4815) Add Node.js 4.0 as valid platform version [@szines](https://github.com/szines)
- [#4839](https://github.com/ember-cli/ember-cli/pull/4839) addAddonsToProject for blueprints [@elwayman02](https://github.com/elwayman02)
- [#4826](https://github.com/ember-cli/ember-cli/pull/4826) Update bower deps. [@rwjblue](https://github.com/rwjblue)
- [#4844](https://github.com/ember-cli/ember-cli/pull/4844) fix failing tests [@ember-cli](https://github.com/ember-cli)
- [#4836](https://github.com/ember-cli/ember-cli/pull/4836) Make config replace cache [@ember-cli](https://github.com/ember-cli)
- [#4837](https://github.com/ember-cli/ember-cli/pull/4837) Add `Blueprint.prototype.filesPath`. [@rwjblue](https://github.com/rwjblue)
- [#4827](https://github.com/ember-cli/ember-cli/pull/4827) Update to broccoli-caching-writer 2.0.0 [@joliss](https://github.com/joliss)
- [#4829](https://github.com/ember-cli/ember-cli/pull/4829) broccoli-plugin{description -> annotation} [@ember-cli](https://github.com/ember-cli)
- [#4874](https://github.com/ember-cli/ember-cli/pull/4874) Add ability to specify a build path for running tests [@trentmwillis](https://github.com/trentmwillis)
- [#4863](https://github.com/ember-cli/ember-cli/pull/4863) remove duplicate in package.json [@lazybensch](https://github.com/lazybensch)
- [#4849](https://github.com/ember-cli/ember-cli/pull/4849) cleanup whitespace in the commands [@kellyselden](https://github.com/kellyselden)
- [#4857](https://github.com/ember-cli/ember-cli/pull/4857) Only exclude node_modules at root [@joliss](https://github.com/joliss)
- [#4881](https://github.com/ember-cli/ember-cli/pull/4881) add unit tests for blueprint help printing [@kellyselden](https://github.com/kellyselden)
- [#4913](https://github.com/ember-cli/ember-cli/pull/4913) adding addtional help tests [@kellyselden](https://github.com/kellyselden)
- [#4946](https://github.com/ember-cli/ember-cli/pull/4946) Fix beforeEach/afterEach callbacks with moduleForAcceptance. [@rwjblue](https://github.com/rwjblue)
- [#4954](https://github.com/ember-cli/ember-cli/pull/4954) Add smoke test for `moduleForAcceptance` [@seanpdoyle](https://github.com/seanpdoyle)
- [#4970](https://github.com/ember-cli/ember-cli/pull/4970) Upgrade testem to 0.9.8 [@rzurad](https://github.com/rzurad)
- [#4973](https://github.com/ember-cli/ember-cli/pull/4973) Lock down ember-router-generator@1.0.0 [@ember-cli](https://github.com/ember-cli)
- [#4989](https://github.com/ember-cli/ember-cli/pull/4989) added my "Why is CI broken?" tool to the readme [@ember-cli](https://github.com/ember-cli)
- [#5039](https://github.com/ember-cli/ember-cli/pull/5039) Add `UI.errorStream` [@seanpdoyle](https://github.com/seanpdoyle)
- [#5036](https://github.com/ember-cli/ember-cli/pull/5036) Remove native bundled dependencies [@patocallaghan](https://github.com/patocallaghan)
- [#5026](https://github.com/ember-cli/ember-cli/pull/5026) Add support for watchman 4 [@jcope2013](https://github.com/jcope2013)
- [#5020](https://github.com/ember-cli/ember-cli/pull/5020) explicitly test node 5.0 [@stefanpenner](https://github.com/stefanpenner)

Thank you to all who took the time to contribute!

### 1.13.8

The following changes are required if you are upgrading from the previous
version:

- Users
  + [`ember new` diff](https://github.com/kellyselden/ember-cli-output/commit/db09559dc922eafdfb6723969b53dfff1a8f5331)
  + default ember is now at 1.13.7 (but feel free to upgrade/downgrade as desired)
  + default ember-data is now at 1.13.8 (but feel free to upgrade/downgrade as desired)
  + for users with very large bower_components directories, rebuild times should improve
  + Upgrade your project's ember-cli version - [docs](https://ember-cli.com/user-guide/#upgrading)
  + If you haven't already, please remember to transition your Brocfile.js to ember-cli-build.js. [more details](https://github.com/ember-cli/ember-cli/blob/master/TRANSITION.md#brocfile-transition)
- Addon Developers
  + [`ember addon` diff](https://github.com/kellyselden/ember-addon-output/commit/aaf7faebf1ca721382d281dd3125b24c7a752c7e)
  + No changes required
- Core Contributors
  + No changes required

#### Community Contributions

- [#4599](https://github.com/ember-cli/ember-cli/pull/4599) Update valid-platform-version.js [@stefanpenner](https://github.com/stefanpenner)
- [#4590](https://github.com/ember-cli/ember-cli/pull/4590) Remove `ember update` mention in update-checker [@quaertym](https://github.com/quaertym)
- [#4582](https://github.com/ember-cli/ember-cli/pull/4582) blueprints/app/package.json: Sort scripts alphabetically [@Turbo87](https://github.com/Turbo87)
- [#4577](https://github.com/ember-cli/ember-cli/pull/4577) Adding more help acceptance tests [@kellyselden](https://github.com/kellyselden)
- [#4621](https://github.com/ember-cli/ember-cli/pull/4621) bump funnel, and prefer globs for includes. [@stefanpenner](https://github.com/stefanpenner)
- [#4598](https://github.com/ember-cli/ember-cli/pull/4598) bump timeout, see if iojs on CI becomes happy again [@stefanpenner](https://github.com/stefanpenner)
- [#4596](https://github.com/ember-cli/ember-cli/pull/4596) Bump version of ember-cli-app-version to 0.5.0 [@taras](https://github.com/taras)
- [#4591](https://github.com/ember-cli/ember-cli/pull/4591) Revert "Remove `ember update` mention in update-checker" [@stefanpenner](https://github.com/stefanpenner)
- [#4597](https://github.com/ember-cli/ember-cli/pull/4597) update to ember-cli-qunit v1.0.0 [@stefanpenner](https://github.com/stefanpenner)
- [#4593](https://github.com/ember-cli/ember-cli/pull/4593) Remove ember update mention in update-checker [@quaertym](https://github.com/quaertym)
- [#4628](https://github.com/ember-cli/ember-cli/pull/4628) a couple more tests that weren't being run [@kellyselden](https://github.com/kellyselden)
- [#4606](https://github.com/ember-cli/ember-cli/pull/4606) [TYPO] SRI changelog typo fix [@jonathanKingston](https://github.com/jonathanKingston)
- [#4601](https://github.com/ember-cli/ember-cli/pull/4601) update broccoli-caching-writer [@stefanpenner](https://github.com/stefanpenner);
- [#4630](https://github.com/ember-cli/ember-cli/pull/4630) Update blueprint dependencies [@btecu](https://github.com/btecu)
- [#4611](https://github.com/ember-cli/ember-cli/pull/4611) Update Ember Data dependency to 1.13.8 [@bmac](https://github.com/bmac)
- [#4638](https://github.com/ember-cli/ember-cli/pull/4638) broccoli-plugin now uses annotation, rather then our own convention o… [@stefanpenner](https://github.com/stefanpenner)
- [#4622](https://github.com/ember-cli/ember-cli/pull/4622) Upgrade merge trees [@stefanpenner](https://github.com/stefanpenner)
- [#4625](https://github.com/ember-cli/ember-cli/pull/4625) bump broccoli-caching-writer to 1.1.0 [@kellyselden](https://github.com/kellyselden)
- [#4627](https://github.com/ember-cli/ember-cli/pull/4627) fix test that was never being run [@kellyselden](https://github.com/kellyselden)
- [#4629](https://github.com/ember-cli/ember-cli/pull/4629) broccoli-asset-rev to 2.1.2 [@kellyselden](https://github.com/kellyselden)
- [#4632](https://github.com/ember-cli/ember-cli/pull/4632) Windows CI: Removed npm upgrade [@johanneswuerbach](https://github.com/johanneswuerbach)
- [#4636](https://github.com/ember-cli/ember-cli/pull/4636) Update Ember version to 1.13.7. [@rwjblue](https://github.com/rwjblue)
- [#4637](https://github.com/ember-cli/ember-cli/pull/4637) [INTERNAL] Prefer globs over RegExps as funnel arguments [@dschmidt](https://github.com/dschmidt)
- [#4642](https://github.com/ember-cli/ember-cli/pull/4642) bump broccoli-funnel [@stefanpenner](https://github.com/stefanpenner)
- [#4643](https://github.com/ember-cli/ember-cli/pull/4643) Support a (now deprecated) single-argument use of addBowerPackageToProject [@mike-north](https://github.com/mike-north)

Thank you to all who took the time to contribute!

### 1.13.7

The following changes are required if you are upgrading from the previous
version:

- Users
  + [`ember new` diff](https://github.com/kellyselden/ember-cli-output/commit/6a41c5cd7f0f68e7cf710268376d0349c5b57171)
  + Upgrade your project's ember-cli version - [docs](https://ember-cli.com/user-guide/#upgrading)
  + If you haven't already, please remember to transition your Brocfile.js to ember-cli-build.js. [more details](https://github.com/ember-cli/ember-cli/blob/master/TRANSITION.md#brocfile-transition)
- Addon Developers
  + [`ember addon` diff](https://github.com/kellyselden/ember-addon-output/commit/f6f61d55c31d631203bc5491432b435e2cc807c2)
  + No changes required
- Core Contributors
  + No changes required

#### Community Contributions

- [#4558](https://github.com/ember-cli/ember-cli/pull/4558) ensure we apply patches at the right part of the release. [@stefanpenner](https://github.com/ember-cli)
- [#4559](https://github.com/ember-cli/ember-cli/pull/4559) bundle testem [@stefanpenner](https://github.com/ember-cli)
- [#4560](https://github.com/ember-cli/ember-cli/pull/4560) Update ember-qunit to 0.4.9. [@rwjblue](https://github.com/rwjblue)
- [#4561](https://github.com/ember-cli/ember-cli/pull/4561) Upgrade to Broccoli 0.16.5 [@joliss](https://github.com/joliss)
- [#4564](https://github.com/ember-cli/ember-cli/pull/4564) add 1.13.6 diffs to changelog [@kellyselden](https://github.com/kellyselden)
- [#4569](https://github.com/ember-cli/ember-cli/pull/4569) Update Ember to v1.13.6. [@rwjblue](https://github.com/rwjblue)
- [#4572](https://github.com/ember-cli/ember-cli/pull/4572) Update QUnit version to 1.18.0. [@rwjblue](https://github.com/rwjblue)
- [#4589](https://github.com/ember-cli/ember-cli/pull/4589) Fixes issue with smoke test failure. [@rickharrison](https://github.com/rickharrison)

Thank you to all who took the time to contribute!

### 1.13.6

The following changes are required if you are upgrading from the previous
version:

- Users
  + [`ember new` diff](https://github.com/kellyselden/ember-cli-output/commit/c36b2e35b9ef2a66d6f01f360831c6ec9707c5d7)
  + Upgrade your project's ember-cli version - [docs](https://ember-cli.com/user-guide/#upgrading)
  + If you haven't already, please remember to transition your Brocfile.js to ember-cli-build.js. [more details](https://github.com/ember-cli/ember-cli/blob/master/TRANSITION.md#brocfile-transition)
- Addon Developers
  + [`ember addon` diff](https://github.com/kellyselden/ember-addon-output/commit/d77330079ca14a1d0e39383cce87565c1c2d742f)
  + No changes required
- Core Contributors
  + No changes required

#### Community Contributions

- [#3239](https://github.com/ember-cli/ember-cli/pull/3239) ENHANCEMENT: Added `--test-port`/`testPort` option to configure test port [@patocallaghan](https://github.com/patocallaghan)
- [#4545](https://github.com/ember-cli/ember-cli/pull/4545) bump es6modules to fix IE8 issue [@stefanpenner](https://github.com/ember-cli)
- [#4549](https://github.com/ember-cli/ember-cli/pull/4549) adding 1.13.5 diff to changelog [@kellyselden](https://github.com/kellyselden)
- [#4553](https://github.com/ember-cli/ember-cli/pull/4553) [Bugfix] addAddonToProject fix for 1.13.5 [@jasonmit](https://github.com/jasonmit)

Thank you to all who took the time to contribute!

### 1.13.5

The following changes are required if you are upgrading from the previous
version:

- Users
  + [`ember new` diff](https://github.com/kellyselden/ember-cli-output/commit/750a6ba374fc8bb2bbb6102fcb9db399dd1c2472)
  + Upgrade your project's ember-cli version - [docs](https://ember-cli.com/user-guide/#upgrading)
  + If you haven't already, please remember to transition your Brocfile.js to ember-cli-build.js. [more details](https://github.com/ember-cli/ember-cli/blob/master/TRANSITION.md#brocfile-transition)
  + We now bundle ember.js 1.13.5 and ember-data 1.13.7 by default, but please note you can change these by updating bower.json
  + We have included support for [Subresource Integrity (SRI)](https://www.w3.org/TR/SRI) by default, to find out more checkout our site's [SRI section](https://ember-cli.com/user-guide/#subresource-integrity)
  + Please note: Testem will now error if a specified runner is missing.
  + When installing ember-cli, one can use `npm install ember-cli --no-optional` to skip all native dependencies.
- Addon Developers
  + [`ember addon` diff](https://github.com/kellyselden/ember-addon-output/commit/ace30d3fecafee7e27ae5d75254096a08ede2a6c)
  + No changes required
- Core Contributors
  + No changes required

#### Community Contributions

- [#4471](https://github.com/ember-cli/ember-cli/pull/4471) Make the Examples less confusing [@mdragon](https://github.com/mdragon)
- [#4367](https://github.com/ember-cli/ember-cli/pull/4367) [BUGFIX] Adding check for undefined inRepoAddon option in Blueprint.prototype.\_locals. [@gmurphey](https://github.com/gmurphey)
- [#4411](https://github.com/ember-cli/ember-cli/pull/4411) Removing unknown command from `ember help`. [@gmurphey](https://github.com/gmurphey)
- [#4405](https://github.com/ember-cli/ember-cli/pull/4405) Fix default generated integration test. [@blimmer](https://github.com/blimmer)
- [#4406](https://github.com/ember-cli/ember-cli/pull/4406) [ENHANCEMENT] Let ember install take multiple addons [@DanielOchoa](https://github.com/DanielOchoa)
- [#4478](https://github.com/ember-cli/ember-cli/pull/4478) Store acceptance test application in test context. [@rwjblue](https://github.com/rwjblue)
- [#4413](https://github.com/ember-cli/ember-cli/pull/4413) Add clarity for 0.2.7 to 1.13.x transition (build) [@pixelhandler](https://github.com/pixelhandler)
- [#4416](https://github.com/ember-cli/ember-cli/pull/4416) bump sourcemap-concat version [@kwikPRs](https://github.com/kwikPRs)
- [#4419](https://github.com/ember-cli/ember-cli/pull/4419) Nuke 'ember update' [@jonnii](https://github.com/jonnii)
- [#4488](https://github.com/ember-cli/ember-cli/pull/4488) Update Ember to 1.13.5. [@rwjblue](https://github.com/rwjblue)
- [#4440](https://github.com/ember-cli/ember-cli/pull/4440) EmberAddon Should Merge Defaults [@chadhietala](https://github.com/chadhietala)
- [#4438](https://github.com/ember-cli/ember-cli/pull/4438) Fix Ember CLI project update link [@balinterdi](https://github.com/balinterdi)
- [#4428](https://github.com/ember-cli/ember-cli/pull/4428) Update #watchman message to point to correct url [@supabok](https://github.com/supabok)
- [#4430](https://github.com/ember-cli/ember-cli/pull/4430) Handle a wide variety of bower endpoints [@truenorth](https://github.com/truenorth)
- [#4454](https://github.com/ember-cli/ember-cli/pull/4454) Always use Brocfile (with deprecation messaging) if it exists [@gmurphey](https://github.com/gmurphey)
- [#4452](https://github.com/ember-cli/ember-cli/pull/4452) [ENHANCEMENT] Detect & skip lib install on http-mock gen [@sivakumar-kailasam](https://github.com/sivakumar-kailasam)
- [#4456](https://github.com/ember-cli/ember-cli/pull/4456) Updating getPort logic to use liveReloadHost. Fixes #4455. [@gmurphey](https://github.com/gmurphey)
- [#4443](https://github.com/ember-cli/ember-cli/pull/4443) Prevent live-reload-port collisions (by default) [@stefanpenner](https://github.com/stefanpenner)
- [#4457](https://github.com/ember-cli/ember-cli/pull/4457) Removing extraneous newline from the component-test blueprint [@gmurphey](https://github.com/gmurphey)
- [#4447](https://github.com/ember-cli/ember-cli/pull/4447) Update to Ember 1.13.4. [@rwjblue](https://github.com/rwjblue)
- [#4449](https://github.com/ember-cli/ember-cli/pull/4449) [ENHANCEMENT] Add --skip-router flag to route blueprint generator [@sivakumar-kailasam](https://github.com/sivakumar-kailasam)
- [#4484](https://github.com/ember-cli/ember-cli/pull/4484) Updating route blueprint to write to router when dummy flag is used [@gmurphey](https://github.com/gmurphey)
- [#4468](https://github.com/ember-cli/ember-cli/pull/4468) [fixes #4467] ensure commands that fail do to being run in the wrong … [@stefanpenner](https://github.com/stefanpenner)
- [#4474](https://github.com/ember-cli/ember-cli/pull/4474) [fixes #4328] patch engion.io-client to use any XMLHTTPRequest, but t… [@stefanpenner](https://github.com/stefanpenner)
- [#4462](https://github.com/ember-cli/ember-cli/pull/4462) Make ember destroy and ember generate give a better error when called… [@marcioj](https://github.com/marcioj)
- [#4466](https://github.com/ember-cli/ember-cli/pull/4466) Native deps now gone [@stefanpenner](https://github.com/stefanpenner)
- [#4465](https://github.com/ember-cli/ember-cli/pull/4465) ensure reexporter doesn't introduce instability during builds [@stefanpenner](https://github.com/stefanpenner)
- [#4516](https://github.com/ember-cli/ember-cli/pull/4516) update ember-cli-qunit to mitigate some leaks [@stefanpenner](https://github.com/stefanpenner)
- [#4489](https://github.com/ember-cli/ember-cli/pull/4489) [ENHANCEMENT] Testem v0.9.0 [@johanneswuerbach](https://github.com/johanneswuerbach)
- [#4483](https://github.com/ember-cli/ember-cli/pull/4483) Adding in ember-cli-sri into application package.json by default [@jonathanKingston](https://github.com/jonathanKingston)
- [#4524](https://github.com/ember-cli/ember-cli/pull/4524) Update ember-qunit to 0.4.6. [@rwjblue](https://github.com/rwjblue)
- [#4490](https://github.com/ember-cli/ember-cli/pull/4490) Fix code of conduct markdown formatting [@max](https://github.com/max)
- [#4495](https://github.com/ember-cli/ember-cli/pull/4495) bump ember-export-application-global [@stefanpenner](https://github.com/stefanpenner)
- [#4498](https://github.com/ember-cli/ember-cli/pull/4498) Testem v0.9.0 [@johanneswuerbach](https://github.com/johanneswuerbach)
- [#4514](https://github.com/ember-cli/ember-cli/pull/4514) component-unit blueprint - trim component content by default [@ramybenaroya](https://github.com/ramybenaroya)
- [#4534](https://github.com/ember-cli/ember-cli/pull/4534) add os to version output [@kellyselden](https://github.com/kellyselden)
- [#4536](https://github.com/ember-cli/ember-cli/pull/4536) Remove unnecessary `"use strict";`s in "app.js" [@nathanhammond](https://github.com/nathanhammond)
- [#4538](https://github.com/ember-cli/ember-cli/pull/4540) Updated ember-qunit to 0.4.7 [@stefanpenner](https://github.com/stefanpenner)

Thank you to all who took the time to contribute!

### 1.13.1

The following changes are required if you are upgrading from the previous
version:

- Users
  + [`ember new` diff](https://github.com/kellyselden/ember-cli-output/commit/f1425c5073a33dfb7ff60d5254fd340046f578bd)
  + Upgrade your project's ember-cli version - [docs](https://ember-cli.com/user-guide/#upgrading)
- Addon Developers
  + [`ember addon` diff](https://github.com/kellyselden/ember-addon-output/commit/dc309f7655a2cde4cd81bb75d8f274087e9d82f8)
  + No changes required
- Core Contributors
  + No changes required

#### Community Contributions

- [#4398](https://github.com/ember-cli/ember-cli/pull/4398) [BUGFIX] Fixes #4397 add silentError with deprecation [@trabus](https://github.com/trabus)

Thank you to all who took the time to contribute!
### 1.13.0

The following changes are required if you are upgrading from the previous
version:

- Users
  + [`ember new` diff](https://github.com/kellyselden/ember-cli-output/commit/e83bf78f9be69a6dcedd5a7e16402c6b874efceb)
  + Upgrade your project's ember-cli version - [docs](https://ember-cli.com/user-guide/#upgrading)
  + `Brocfile.js` has been deprecated in favor of `ember-cli-build.js`. See [TRANSITION.md](https://github.com/ember-cli/ember-cli/blob/master/TRANSITION.md) for details on how to transition your `Brocfile.js` code to `ember-cli-build.js`.
  + Components are now generated with integration tests by default instead of unit tests. Component unit tests can still be generated separately with: `ember g component-test foo-bar -unit`.
  + Services can now be generated into pod structure.
- Addon Developers
  + [`ember addon` diff](https://github.com/kellyselden/ember-addon-output/commit/c8496e7574826520ead230009068a6313a9712e4)
  + `Brocfile.js` has been deprecated in favor of `ember-cli-build.js`. See [TRANSITION.md](https://github.com/ember-cli/ember-cli/blob/master/TRANSITION.md) for details on how to transition your `Brocfile.js` code to `ember-cli-build.js`.
  + Blueprints can now be generated into the `tests/dummy/app` folder with the `--dummy` flag.
  + Scoped npm dependencies are now supported.
- Core Contributors
  + fs.existsSync is deprecated, use exists-sync instead.

#### Community Contributions
- [#4378](https://github.com/ember-cli/ember-cli/pull/4378) Update Ember to 1.13.3 [@rwjblue](https://github.com/rwjblue)
- [#4395](https://github.com/ember-cli/ember-cli/pull/4395) Update ember-data to 1.13.5 [@trabus](https://github.com/trabus)
- [#4217](https://github.com/ember-cli/ember-cli/pull/4217) [BUGFIX] generating tests inside addons no longer generates addon export file [@trabus](https://github.com/trabus)
- [#4212](https://github.com/ember-cli/ember-cli/pull/4212) fix friendly test description for transforms [@csantero](https://github.com/csantero)
- [#4214](https://github.com/ember-cli/ember-cli/pull/4214) [BUGFIX] correct relative import path for nested adapters [@trabus](https://github.com/trabus)
- [#4215](https://github.com/ember-cli/ember-cli/pull/4215) extract clean-base-url to its own module [@stefanpenner](https://github.com/stefanpenner)
- [#4197](https://github.com/ember-cli/ember-cli/pull/4197) [BUGFIX] add default for path option in component blueprint locals [@trabus](https://github.com/trabus)
- [#4316](https://github.com/ember-cli/ember-cli/pull/4316) fs.existsSync deprecated, replace with exists-sync [@jasonmit](https://github.com/jasonmit)
- [#4224](https://github.com/ember-cli/ember-cli/pull/4224) extract silent-error to its own addon [@stefanpenner](https://github.com/stefanpenner)
- [#4319](https://github.com/ember-cli/ember-cli/pull/4319) Update tmp.js [@jjmiv](https://github.com/jjmiv)
- [#4228](https://github.com/ember-cli/ember-cli/pull/4228) add 0.2.7 diffs [@kellyselden](https://github.com/kellyselden)
- [#4227](https://github.com/ember-cli/ember-cli/pull/4227) Extract process relative require [@stefanpenner](https://github.com/stefanpenner)
- [#4226](https://github.com/ember-cli/ember-cli/pull/4226) extract node-modules-path as its own module [@stefanpenner](https://github.com/stefanpenner)
- [#4326](https://github.com/ember-cli/ember-cli/pull/4326) Drop unused line from app blueprint [@ef4](https://github.com/ef4)
- [#4254](https://github.com/ember-cli/ember-cli/pull/4254) [BUGFIX] Closes #4253. Add `skipHelp` as an available option to commands. [@DanielOchoa](https://github.com/DanielOchoa)
- [#4249](https://github.com/ember-cli/ember-cli/pull/4249) Passing options to tiny-lr (live reload) for HTTPS support [@dosco](https://github.com/dosco)
- [#4239](https://github.com/ember-cli/ember-cli/pull/4239) Fix JSDoc issues [@Turbo87](https://github.com/Turbo87)
- [#4242](https://github.com/ember-cli/ember-cli/pull/4242) Add devDependencies "up to date" badge to README [@truenorth](https://github.com/truenorth)
- [#4251](https://github.com/ember-cli/ember-cli/pull/4251) [BUGFIX] Fix generated addon acceptance test [@trabus](https://github.com/trabus)
- [#4240](https://github.com/ember-cli/ember-cli/pull/4240) Added ember-cli-release to app/addon devDeps blueprint for simple release cutting [@jayphelps](https://github.com/jayphelps)
- [#4286](https://github.com/ember-cli/ember-cli/pull/4286) [Deprecation] Introduce new build file [@chadhietala](https://github.com/chadhietala)
- [#4280](https://github.com/ember-cli/ember-cli/pull/4280) [ENHANCEMENT] Add pod support for services blueprint [@trabus](https://github.com/trabus)
- [#4272](https://github.com/ember-cli/ember-cli/pull/4272) [ENHANCEMENT] Generate component-tests into `tests/integration` by default [@trabus](https://github.com/trabus)
- [#4261](https://github.com/ember-cli/ember-cli/pull/4261) bump ember-cli-htmlbars [@stefanpenner](https://github.com/stefanpenner)
- [#4266](https://github.com/ember-cli/ember-cli/pull/4266) [fixes #4264] [@stefanpenner](https://github.com/stefanpenner)
- [#4270](https://github.com/ember-cli/ember-cli/pull/4270) [BUGFIX] don't allow ember init to create an application without project name [@dukex/bugfix](https://github.com/dukex/bugfix)
- [#4278](https://github.com/ember-cli/ember-cli/pull/4278) Fix 2 typos in livereload-server-test [@jrobeson](https://github.com/jrobeson)
- [#4271](https://github.com/ember-cli/ember-cli/pull/4271) Adding support for private npm modules in blueprints. Closes #4256. [@gmurphey](https://github.com/gmurphey)
- [#4263](https://github.com/ember-cli/ember-cli/pull/4263) [fixes #4260] postprocessTree hook for templates [@stefanpenner](https://github.com/stefanpenner)
- [#4347](https://github.com/ember-cli/ember-cli/pull/4347) ES3+ and for ES5+ deprecation free keys + forEach [@stefanpenner](https://github.com/stefanpenner)
- [#4292](https://github.com/ember-cli/ember-cli/pull/4292) Cleanup pr4283 [@stefanpenner](https://github.com/stefanpenner)
- [#4284](https://github.com/ember-cli/ember-cli/pull/4284) Update ember-resolver to 0.1.17. [@rwjblue](https://github.com/rwjblue)
- [#4287](https://github.com/ember-cli/ember-cli/pull/4287) [ENHANCEMENT] Add ability to generate blueprints into addon `tests/dummy/app` [@trabus](https://github.com/trabus)
- [#4290](https://github.com/ember-cli/ember-cli/pull/4290) Pass the correct port property to LiveReload server [@jrobeson](https://github.com/jrobeson)
- [#4282](https://github.com/ember-cli/ember-cli/pull/4282) Display the LiveReload server address as url [@jrobeson](https://github.com/jrobeson)
- [#4288](https://github.com/ember-cli/ember-cli/pull/4288) Update ember-cli-htmlbars to 0.7.9. [@rwjblue](https://github.com/rwjblue)
- [#4376](https://github.com/ember-cli/ember-cli/pull/4376) Update initializer-test blueprint [@quaertym](https://github.com/quaertym)
- [#4306](https://github.com/ember-cli/ember-cli/pull/4306) [ENHANCEMENT] Print notification when modifying router.js [@trabus](https://github.com/trabus)
- [#4377](https://github.com/ember-cli/ember-cli/pull/4377) Add a test-page option to the test command [@jrjohnson](https://github.com/jrjohnson)
- [#4341](https://github.com/ember-cli/ember-cli/pull/4341) Update ember-load-initializers to 0.1.5 [@jmurphyau](https://github.com/jmurphyau)
- [#4322](https://github.com/ember-cli/ember-cli/pull/4322) Update ADDON_HOOKS.md [@jjmiv](https://github.com/jjmiv)
- [#4334](https://github.com/ember-cli/ember-cli/pull/4334) Cache processed styles tree to prevent double style builds. [@rwjblue](https://github.com/rwjblue)
- [#4309](https://github.com/ember-cli/ember-cli/pull/4309) [ENHANCEMENT] Name blueprint in generate and destroy output message [@trabus](https://github.com/trabus)
- [#4327](https://github.com/ember-cli/ember-cli/pull/4327) Bring tests jshintrc closer to app jshintrc [@ef4](https://github.com/ef4)
- [#4344](https://github.com/ember-cli/ember-cli/pull/4344) [ENHANCEMENT] Fix typo in test command description. [@fabianrbz](https://github.com/fabianrbz)
- [#4362](https://github.com/ember-cli/ember-cli/pull/4362) extract preprocessor-registry -> ember-cli-preprocessor-registry [@stefanpenner](https://github.com/stefanpenner)
- [#4348](https://github.com/ember-cli/ember-cli/pull/4348) Do not pack ember-cli-build.js [@chadhietala](https://github.com/chadhietala)
- [#4343](https://github.com/ember-cli/ember-cli/pull/4343) bump to ember-resolve 0.1.18 – which fixes deprecations while continu… [@stefanpenner](https://github.com/stefanpenner)
- [#4349](https://github.com/ember-cli/ember-cli/pull/4349) enable both relative and absolute treePaths (npm v3 fix) [@stefanpenner](https://github.com/stefanpenner)
- [#4359](https://github.com/ember-cli/ember-cli/pull/4359) Update helper blueprint to use `Ember.Helper.helper` [@balinterdi](https://github.com/balinterdi)
- [#4354](https://github.com/ember-cli/ember-cli/pull/4354) Upgrade to ember-cli-app-version 0.4.0 [@taras](https://github.com/taras)
- [#4370](https://github.com/ember-cli/ember-cli/pull/4370) Remove unexpected final newline [@treyhunner](https://github.com/treyhunner)
- [#4374](https://github.com/ember-cli/ember-cli/pull/4374) Update appveyor.yml [@stefanpenner](https://github.com/stefanpenner)
- [#4382](https://github.com/ember-cli/ember-cli/pull/4382) Update ember-cli-qunit to 0.3.15. [@rwjblue](https://github.com/rwjblue)
- [#4384](https://github.com/ember-cli/ember-cli/pull/4384) [ENHANCEMENT] Add block-template assertion to generated component integration test [@trabus](https://github.com/trabus)
- [#4385](https://github.com/ember-cli/ember-cli/pull/4385) Dependency updates [@truenorth](https://github.com/truenorth)

Thank you to all who took the time to contribute!

### 0.2.7

The following changes are required if you are upgrading from the previous
version:

- Users
  + [`ember new` diff](https://github.com/kellyselden/ember-cli-output/commit/8cd6f5ee0012d3e4960dd9204c9e459f05babd15)
  + Upgrade your project's ember-cli version - [docs](https://ember-cli.com/user-guide/#upgrading)
- Addon Developers
  + [`ember addon` diff](https://github.com/kellyselden/ember-addon-output/commit/d59788f7a175376a16e8f4890ac40e6eabb7b9dd)
  + No changes required
- Core Contributors
  + No changes required

#### Community Contributions

- [#4196](https://github.com/ember-cli/ember-cli/pull/4196) [BUGFIX] Adding fileMapToken __name__ for route-addon blueprint. [@gmurphey](https://github.com/gmurphey)
- [#4203](https://github.com/ember-cli/ember-cli/pull/4203) [BUGFIX] acceptance-test blueprint no longer generates addon re-export in app folder [@trabus](https://github.com/trabus)
- [#4206](https://github.com/ember-cli/ember-cli/pull/4206) [Bugfix] Addon.prototype.compileTemplates should not use deprecated t… [@stefanpenner](https://github.com/stefanpenner)
- [#4207](https://github.com/ember-cli/ember-cli/pull/4207) [fixes #4205] allow null addonTemplates. [@stefanpenner](https://github.com/stefanpenner)
- [#4208](https://github.com/ember-cli/ember-cli/pull/4208) Drop ncp for cpr [@stefanpenner](https://github.com/stefanpenner)
- [#4210](https://github.com/ember-cli/ember-cli/pull/4210) Upgrade ember-try dependency in addon blueprint [@kategengler](https://github.com/kategengler)

Thank you to all who took the time to contribute!

### 0.2.6

The following changes are required if you are upgrading from the previous
version:

- Users
  + [`ember new` diff](https://github.com/kellyselden/ember-cli-output/commit/734a6b49d4c88ea6431d2793b49477aed70fc220)
  + Upgrade your project's ember-cli version - [docs](https://ember-cli.com/user-guide/#upgrading)
  + `ember server` can now be started over `https`. Default ssl
    certificate and ssl key paths are `ssl/server.crt` and
    `ssl/server.key` respectively. Custom paths can be added with
    `--ssl-cert` and `--ssl-key` [#3550](https://github.com/ember-cli/ember-cli/issues/3550).
  + `ember test` now accepts a `reporter` option, it passes this option to Testem with the reporter to use `[tap|dot|xunit]` [#4106](https://github.com/ember-cli/ember-cli/pull/4106).
  + `app/views` is not longer included in the default project blueprint [#4083](https://github.com/ember-cli/ember-cli/pull/4083).
  + Added again `podModulePrefix` to `app.js`. We still need
    podModulePrefix for the time being, it can be removed again when
    the state of pods has been finalized.
  + New apps include a `.watchmanconfig` which tells `watchman` to ignoring `tmp` dir [#4101](https://github.com/ember-cli/ember-cli/issues/4101).
  + Updated `ember-data` to `1.0.0-beta.18`. Install with `npm install --save-dev ember-data@1.0.0-beta.18`.
  + Unit tests for components are now flagged as such [#4177](https://github.com/ember-cli/ember-cli/pull/4177).
- Addon Developers
  + [`ember addon` diff](https://github.com/kellyselden/ember-addon-output/commit/c5db8de5351628f532535f5f6e76e6da8d259299)
  + A new hook is available: `treeForAddonTemplates` which allows you to specify the templates tree. For more info on how to use this hook see [the following issue](https://github.com/yapplabs/ember-modal-dialog/issues/34).
  + Route blueprint now works within addons [#4152](https://github.com/ember-cli/ember-cli/pull/4152).
  + A new generator is available, `ember g route-addon` allows you to create import wrappers for your addon's routes.
- Core Contributors
  + We started to merge pull-request as part of the quest to improve code quality, keep them coming! [#3730](https://github.com/ember-cli/ember-cli/issues/3730).

#### Community Contributions

- [#4143](https://github.com/ember-cli/ember-cli/pull/4143) [BUGFIX] Blueprint.load verify blueprint is in a directory [@trabus](https://github.com/trabus)
- [#4035](https://github.com/ember-cli/ember-cli/pull/4035) Add a verification step to fail the build when tests are filtered with .only [@marcioj](https://github.com/marcioj)
- [#4091](https://github.com/ember-cli/ember-cli/pull/4091) fix name of ember-cli-dependency-checker [@bantic](https://github.com/bantic)
- [#3854](https://github.com/ember-cli/ember-cli/pull/3854) [ENHANCEMENT] install:addon command will show a deprecation message before running the install command. [@DanielOchoa](https://github.com/DanielOchoa)
- [#3550](https://github.com/ember-cli/ember-cli/pull/3550) Add ability to start ember serve on https [@drogus](https://github.com/drogus)
- [#3786](https://github.com/ember-cli/ember-cli/pull/3786) Throw if templating a file fails [@davewasmer](https://github.com/davewasmer)
- [#4026](https://github.com/ember-cli/ember-cli/pull/4026) Revert "Test powershell for appveyor builds" [@stefanpenner](https://github.com/stefanpenner)
- [#4148](https://github.com/ember-cli/ember-cli/pull/4148) extract common SilentError debug/throw logic [@stefanpenner](https://github.com/stefanpenner)
- [#4104](https://github.com/ember-cli/ember-cli/pull/4104) [BUGFIX] Fix custom blueprint options for destroy command [@trabus](https://github.com/trabus)
- [#4106](https://github.com/ember-cli/ember-cli/pull/4106) [ENHANCEMENT] Adding Report option to 'ember test' [@step2yeung](https://github.com/step2yeung)
- [#4155](https://github.com/ember-cli/ember-cli/pull/4155) Updating in-addon and in-repo-addon adapters [@gmurphey](https://github.com/gmurphey)
- [#4123](https://github.com/ember-cli/ember-cli/pull/4123) Remove duplication in lib/utilities/test-info [@quaertym](https://github.com/quaertym)
- [#4114](https://github.com/ember-cli/ember-cli/pull/4114) [Bugfix] 1.4 diff displayed removal before addition. [@stefanpenner](https://github.com/stefanpenner)
- [#4108](https://github.com/ember-cli/ember-cli/pull/4108) Update ember-disable-proxy-controller to 1.0.0 [@cibernox](https://github.com/cibernox)
- [#4116](https://github.com/ember-cli/ember-cli/pull/4116) gzip served files. [@stefanpenner](https://github.com/stefanpenner)
- [#4120](https://github.com/ember-cli/ember-cli/pull/4120) [fixes #4083] remove views dir by default [@stefanpenner](https://github.com/stefanpenner)
- [#4159](https://github.com/ember-cli/ember-cli/pull/4159) Add `treeForAddonTemplates` hook. [@lukemelia](https://github.com/lukemelia)
- [#4142](https://github.com/ember-cli/ember-cli/pull/4142) Installation checker [@stefanpenner](https://github.com/stefanpenner)
- [#4132](https://github.com/ember-cli/ember-cli/pull/4132) Revert "Remove podModulePrefix from app.js" [@trabus](https://github.com/trabus)
- [#4141](https://github.com/ember-cli/ember-cli/pull/4141) ENHANCEMENT More advanced detection of whether outputPath is a parent of the project directory [@catbieber](https://github.com/catbieber)
- [#4138](https://github.com/ember-cli/ember-cli/pull/4138) Extract unknown command [@quaertym](https://github.com/quaertym)
- [#4139](https://github.com/ember-cli/ember-cli/pull/4139) [fixes #4133] warn if helper without `-` is generated [@stefanpenner](https://github.com/stefanpenner)
- [#4124](https://github.com/ember-cli/ember-cli/pull/4124) [ENHANCEMENT] Add watchmanconfig file to blueprints [@mikegrassotti](https://github.com/mikegrassotti)
- [#4152](https://github.com/ember-cli/ember-cli/pull/4152) [ENHANCEMENT] Updating route blueprint to work within addons and create route-addon… [@stefanpenner](https://github.com/stefanpenner)
- [#4157](https://github.com/ember-cli/ember-cli/pull/4157) Add Code Climate config [@chrislopresto](https://github.com/chrislopresto)
- [#4150](https://github.com/ember-cli/ember-cli/pull/4150) Code Quality: npm-install.js, npm-uninstall.js D -> A [@jkarsrud](https://github.com/jkarsrud)
- [#4146](https://github.com/ember-cli/ember-cli/pull/4146) Code Quality: addon.js, project.js D -> C [@jkarsrud](https://github.com/jkarsrud)
- [#4147](https://github.com/ember-cli/ember-cli/pull/4147) Detect ember-cli from deps as well as devDeps [@searls](https://github.com/searls)
- [#4154](https://github.com/ember-cli/ember-cli/pull/4154) remove duplication from normalize entity name [@tyleriguchi](https://github.com/tyleriguchi)
- [#4158](https://github.com/ember-cli/ember-cli/pull/4158) Allow addons to have pod based templates [@pzuraq](https://github.com/pzuraq)
- [#4160](https://github.com/ember-cli/ember-cli/pull/4160) Friendlier comments for Brocfile in addons [@igorT](https://github.com/igorT)
- [#4162](https://github.com/ember-cli/ember-cli/pull/4162) Remove unused variables [@quaertym](https://github.com/quaertym)
- [#4163](https://github.com/ember-cli/ember-cli/pull/4163) Bump ember-data to v1.0.0-beta.18 [@quaertym](https://github.com/quaertym)
- [#4166](https://github.com/ember-cli/ember-cli/pull/4166) upgrade node-require-timings [@stefanpenner](https://github.com/stefanpenner)
- [#4168](https://github.com/ember-cli/ember-cli/pull/4168) Allow internal cli parameters to be configurable by other cli tools [@rodyhaddad](https://github.com/rodyhaddad )
- [#4177](https://github.com/ember-cli/ember-cli/pull/4177) Flag component unit tests as such [@mixonic](https://github.com/mixonic)
- [#4187](https://github.com/ember-cli/ember-cli/pull/4187) isbinaryfile is used in more the just development [@stefanpenner](https://github.com/ember-clistefanpenner)
- [#4188](https://github.com/ember-cli/ember-cli/pull/4188) Fixed type annotations [@Turbo87](https://github.com/Turbo87)

Thank you to all who took the time to contribute!

### 0.2.5

The following changes are required if you are upgrading from the previous
version:

- Users
  + [`ember new` diff](https://github.com/kellyselden/ember-cli-output/commit/f49b35bbb243b6e3b8e20fb2a9c69a2fa13a6aec)
  + Upgrade your project's ember-cli version - [docs](https://ember-cli.com/user-guide/#upgrading)
  + package.json
     + Upgrade `ember-cli-qunit` to `0.3.13`.
     + Make sure that `ember-cli-dependency-checker` is using caret `^1.0.0`.
  + bower.json
     + Upgrade `ember-qunit` to `0.3.3`.
- Addon Developers
  + [`ember addon` diff](https://github.com/kellyselden/ember-addon-output/commit/8ef831d2df8abad6445ca7bfa732518c6d8777af)
  + No changes required
- Core Contributors
+ No changes required


#### Community Contributions

- [#4076](https://github.com/ember-cli/ember-cli/pull/4076) Use caret version for stable dependencies in project blueprint. [@abuiles](https://github.com/abuiles)
- [#4087](https://github.com/ember-cli/ember-cli/pull/4087) Bump ember-cli-qunit to v0.3.13 (ember-qunit@0.3.3). [@rwjblue](https://github.com/rwjblue)

### 0.2.4

The following changes are required if you are upgrading from the previous
version:

- Users
  + [`ember new` diff](https://github.com/kellyselden/ember-cli-output/commit/964c80924d665adfde3ce31acaac5c26b95a1bc0)
  + Upgrade your project's ember-cli version - [docs](https://ember-cli.com/user-guide/#upgrading)
  + Apps now have [ember-disable-proxy-controllers](https://github.com/cibernox/ember-disable-proxy-controllers)
    included by default, this ensures that autogenerated controllers
    always are regular `Ember.Controller` instead of the deprecated
    proxy ones. This does not affect explicitly created controllers.
  + Generated routes always use `this.route` (`this.resource` is no longer used).
  + The command `ember install:bower` has been removed.
  + Pod components can now be generated outside the
    `app/pods/components` (or `app/components` sans podModulePrefix)
    folder with the `--path` option. `ember g component foo-bar -p
    -path foo` generates into `app/foo/foo-bar/component.js`
  + The `ember new` command now has a `--directory` option, allowing
    you to generate into a directory that differs from your app
    name. `ember new foo -dir bar` generates an app named `foo` into a
    directory named `bar`.
  + Generated apps no longer have `podModulePrefix` in the config.
  + All blueprints have been updated to use shorthand ES6 syntax for importing and exporting.
  + package.json
     + Upgrade `ember-cli-qunit` to `0.3.12`
     + Upgrade `ember-cli-dependency-checker` to `1.0.0`
  + bower.json
     + Bundled ember `v1.12`
     + Upgrade bower.json `ember-qunit` to `0.3.2` for glimmer support.
- Addon Developers
  + [`ember addon` diff](https://github.com/kellyselden/ember-addon-output/commit/4175b66d0911c9ea454daaefb219d11b334f1bab)
  + No changes required
- Core Contributors
  + No changes required

#### Community Contributions

- [#3965](https://github.com/ember-cli/ember-cli/pull/3965) fixup doc generator test [@stefanpenner](https://github.com/stefanpenner)
- [#3822](https://github.com/ember-cli/ember-cli/pull/3822) adding 0.2.3 diffs [@kellyselden](https://github.com/kellyselden)
- [#3384](https://github.com/ember-cli/ember-cli/pull/3384) Test powershell for appveyor builds [@stefanpenner](https://github.com/stefanpenner)
- [#3771](https://github.com/ember-cli/ember-cli/pull/3771) [ENHANCEMENT] Support custom node_module paths [@jakehow](https://github.com/jakehow)
- [#3820](https://github.com/ember-cli/ember-cli/pull/3820) [ENHANCEMENT] Change blueprint command options to type String to avoid nopt transformations [@rodyhaddad](https://github.com/rodyhaddad)
- [#3698](https://github.com/ember-cli/ember-cli/pull/3698) adding docker for linux testing/debugging [@kellyselden](https://github.com/kellyselden)
- [#3973](https://github.com/ember-cli/ember-cli/pull/3973) Config cache unc share [@stefanpenner](https://github.com/stefanpenner)
- [#3836](https://github.com/ember-cli/ember-cli/pull/3836) Suggestion: Adding test coverage to pull requests [@kellyselden](https://github.com/kellyselden)
- [#3827](https://github.com/ember-cli/ember-cli/pull/3827) [BUGFIX] Fixes availableOptions in custom blueprints [@trabus](https://github.com/trabus)
- [#3825](https://github.com/ember-cli/ember-cli/pull/3825) Exclude dist/ from addon npm publishes by default [@jayphelps](https://github.com/jayphelps)
- [#3826](https://github.com/ember-cli/ember-cli/pull/3826) [fixes #3712] rethrow errors in build task [@marcioj](https://github.com/marcioj)
- [#3978](https://github.com/ember-cli/ember-cli/pull/3978) Update broccoli-es6modules [@marcioj](https://github.com/marcioj)
- [#3882](https://github.com/ember-cli/ember-cli/pull/3882) Removes bower install command. [@willrax](https://github.com/willrax)
- [#3869](https://github.com/ember-cli/ember-cli/pull/3869) [BUGFIX] Use posix path for in-repo-addons in package.json [@trabus](https://github.com/trabus)
- [#3846](https://github.com/ember-cli/ember-cli/pull/3846) [BUGFIX] Prevent addon-import blueprint from generating if entity name is undefined [@trabus](https://github.com/trabus)
- [#3851](https://github.com/ember-cli/ember-cli/pull/3851) Use shorthand ES6 syntax for addon -> app re-exports [@jayphelps](https://github.com/jayphelps)
- [#3848](https://github.com/ember-cli/ember-cli/pull/3848) writeError now looks for filename as well as file [@wagenet](https://github.com/wagenet)
- [#3858](https://github.com/ember-cli/ember-cli/pull/3858) move github to normal dependencies to hack around: https://github.com/np... [@stefanpenner](https://github.com/stefanpenner)
- [#3856](https://github.com/ember-cli/ember-cli/pull/3856) Use shorthand ES6 re-export for addon-imports as well, which landed in #3690 [@jayphelps](https://github.com/jayphelps)
- [#3842](https://github.com/ember-cli/ember-cli/pull/3842) Add remove packages [@jonathanKingston](https://github.com/jonathanKingston)
- [#3845](https://github.com/ember-cli/ember-cli/pull/3845) [BUGFIX] Fix ability to generate blueprints (blueprint, http-mock, http-proxy, and tests) inside addons [@trabus](https://github.com/trabus)
- [#3853](https://github.com/ember-cli/ember-cli/pull/3853) Cache `node_modules` and `bower_components` in CI [@seanpdoyle](https://github.com/seanpdoyle)
- [#3994](https://github.com/ember-cli/ember-cli/pull/3994) update sane + broccoli-sane-watcher [@stefanpenner](https://github.com/stefanpenner)
- [#3949](https://github.com/ember-cli/ember-cli/pull/3949) adding a shared folder with host, and fixing git PATH [@kellyselden](https://github.com/kellyselden)
- [#3937](https://github.com/ember-cli/ember-cli/pull/3937) [BUGFIX] Merge app/styles from addons with overwrite: true. Fixes #3930. [@yapplabs](https://github.com/yapplabs)
- [#3895](https://github.com/ember-cli/ember-cli/pull/3895) [Enhancement] PhantomJS 2.0 running on travis-ci [@truenorth](https://github.com/truenorth)
- [#3921](https://github.com/ember-cli/ember-cli/pull/3921) [Enhancement] Ember-try & parallel travis-ci scenario tests for addons [@truenorth](https://github.com/truenorth)
- [#3936](https://github.com/ember-cli/ember-cli/pull/3936) Replace 'this.resource' with 'this.route' in generators [@HeroicEric](https://github.com/HeroicEric)
- [#3946](https://github.com/ember-cli/ember-cli/pull/3946) [ENHANCEMENT] Add host option to `ember test`. [@wangjohn](https://github.com/wangjohn)
- [#3909](https://github.com/ember-cli/ember-cli/pull/3909) test blueprints now use consistent, less-opinionated import style [@jayphelps](https://github.com/jayphelps)
- [#3891](https://github.com/ember-cli/ember-cli/pull/3891) Fixes problem in initializer tests generated in addons [@marcioj](https://github.com/marcioj)
- [#3889](https://github.com/ember-cli/ember-cli/pull/3889) Updating dev folder to help with debugging [@kellyselden](https://github.com/kellyselden)
- [#3916](https://github.com/ember-cli/ember-cli/pull/3916) Disable directory listings on development server [@joliss](https://github.com/joliss)
- [#3887](https://github.com/ember-cli/ember-cli/pull/3887) Bump ember router generator and allow index routes [@abuiles](https://github.com/abuiles)
- [#3915](https://github.com/ember-cli/ember-cli/pull/3915) Always create addon trees when developing an addon [@marcioj](https://github.com/marcioj)
- [#3901](https://github.com/ember-cli/ember-cli/pull/3901) bump blueprints to latest released ember [@stefanpenner](https://github.com/stefanpenner)
- [#3913](https://github.com/ember-cli/ember-cli/pull/3913) Remove podModulePrefix from app.js [@knownasilya](https://github.com/knownasilya)
- [#3945](https://github.com/ember-cli/ember-cli/pull/3945) [ENHANCEMENT] Friendly test names and descriptions [@eccegordo/feature](https://github.com/eccegordo/feature)
- [#3922](https://github.com/ember-cli/ember-cli/pull/3922) Export test output dir via ENV [@ef4](https://github.com/ef4)
- [#3919](https://github.com/ember-cli/ember-cli/pull/3919) Remove connect-restreamer. [@abuiles](https://github.com/abuiles)
- [#4021](https://github.com/ember-cli/ember-cli/pull/4021) Allow custom history location types. [@stefanpenner](https://github.com/stefanpenner)
- [#3950](https://github.com/ember-cli/ember-cli/pull/3950) allow override of os.EOL in tests [@stefanpenner](https://github.com/stefanpenner)
- [#3962](https://github.com/ember-cli/ember-cli/pull/3962) Disable any file watching done by testem [@johanneswuerbach](https://github.com/johanneswuerbach)
- [#3968](https://github.com/ember-cli/ember-cli/pull/3968) node-glob doesn’t work with windows shares… [@stefanpenner](https://github.com/stefanpenner)
- [#3951](https://github.com/ember-cli/ember-cli/pull/3951) [ENHANCEMENT] Add --directory flag to `ember new` [@HeroicEric](https://github.com/HeroicEric)
- [#3956](https://github.com/ember-cli/ember-cli/pull/3956) Bump ember-route-generator to match #3936. [@abuiles](https://github.com/abuiles)
- [#3954](https://github.com/ember-cli/ember-cli/pull/3954) [ENHANCEMENT] Generate component pods outside components folder [@trabus](https://github.com/trabus)
- [#3958](https://github.com/ember-cli/ember-cli/pull/3958) Fix indentation in `crossdomain.xml` [@arthurvr](https://github.com/arthurvr)
- [#3967](https://github.com/ember-cli/ember-cli/pull/3967) allow override of os.EOL in tests [@stefanpenner](https://github.com/stefanpenner)
- [#3959](https://github.com/ember-cli/ember-cli/pull/3959) Add `Disallow:` to robots.txt [@arthurvr](https://github.com/arthurvr)
- [#3966](https://github.com/ember-cli/ember-cli/pull/3966) increase timeouts, and use mocha’s inheriting config [@stefanpenner](https://github.com/stefanpenner)
- [#4039](https://github.com/ember-cli/ember-cli/pull/4039) Update ember-qunit to support glimmer [@knownasilya](https://github.com/knownasilya)
- [#4000](https://github.com/ember-cli/ember-cli/pull/4000) use `escape-string-regexp` module [@sindresorhus](https://github.com/sindresorhus)
- [#3975](https://github.com/ember-cli/ember-cli/pull/3975) included modules is no longer needed [@stefanpenner](https://github.com/stefanpenner)
- [#3982](https://github.com/ember-cli/ember-cli/pull/3982) Changed markdown-color blue to bright-blue to be the same on all platforms [@trabus](https://github.com/trabus)
- [#3984](https://github.com/ember-cli/ember-cli/pull/3984) Allow io.js-next in development in 'valid-platform-version' [@laiso](https://github.com/laiso)
- [#3974](https://github.com/ember-cli/ember-cli/pull/3974) Resolve sync [@stefanpenner](https://github.com/stefanpenner)
- [#3976](https://github.com/ember-cli/ember-cli/pull/3976) Relative require [@stefanpenner](https://github.com/stefanpenner)
- [#3996](https://github.com/ember-cli/ember-cli/pull/3996) Warns when npm or bower dependencies aren't installed [@marcioj](https://github.com/marcioj)
- [#4024](https://github.com/ember-cli/ember-cli/pull/4024) Appveyor: Use `run` instead of `run-script` [@knownasilya](https://github.com/knownasilya)
- [#4033](https://github.com/ember-cli/ember-cli/pull/4033) Bump ember-cli-dependency-checker to v0.1.0 [@quaertym](https://github.com/quaertym)
- [#4027](https://github.com/ember-cli/ember-cli/pull/4027) Re-order postBuild hook [@chadhietala](https://github.com/chadhietala)
- [#4008](https://github.com/ember-cli/ember-cli/pull/4008) Disable leek for `ember -v` [@twokul](https://github.com/twokul)
- [#4020](https://github.com/ember-cli/ember-cli/pull/4020) Allowed failures [@stefanpenner](https://github.com/stefanpenner)
- [#4007](https://github.com/ember-cli/ember-cli/pull/4007) Hide Python on appveyor so npm won't build native extentions [@raytiley](https://github.com/raytiley)
- [#4022](https://github.com/ember-cli/ember-cli/pull/4022) Run all tests again [@marcioj](https://github.com/marcioj)
- [#4032](https://github.com/ember-cli/ember-cli/pull/4032) Update ember-cli-qunit to v0.3.2 [@HeroicEric](https://github.com/HeroicEric)
- [#4037](https://github.com/ember-cli/ember-cli/pull/4037) Add ember-disable-proxy-controllers to app blueprint [@cibernox](https://github.com/cibernox)
- [#4046](https://github.com/ember-cli/ember-cli/pull/4046) Upgrade ember-cli-htmlbars to 0.7.6 [@teddyzeenny](https://github.com/teddyzeenny)
- [#4057](https://github.com/ember-cli/ember-cli/pull/4057) [INTERNAL] Fix tests to expect single line qunit import [@trabus](https://github.com/trabus)
- [#4058](https://github.com/ember-cli/ember-cli/pull/4058) Bump ember-cli-dependency-checker to v1.0.0 [@quaertym](https://github.com/quaertym)
- [#4059](https://github.com/ember-cli/ember-cli/pull/4059) Update Ember-data to beta 17 [@cibernox](https://github.com/cibernox)
- [#4065](https://github.com/ember-cli/ember-cli/pull/4065) Update to Ember 1.12.0. [@rwjblue](https://github.com/rwjblue)

Thank you to all who took the time to contribute!


### 0.2.3

The following changes are required if you are upgrading from the previous
version:

- Users
  + [`ember new` diff](https://github.com/kellyselden/ember-cli-output/commit/0aaabc98378600e116da0fcc5b75c1a8b00ce541)
  + Upgrade your project's ember-cli version - [docs](https://ember-cli.com/user-guide/#upgrading)
  + `ember install <addon-name>` now is the correct way to install an add-on (not `ember install:npm <addon-name>`)
  + babel has been upgraded to `5.0.0`, be sure any configuration to babel is updated accordingly
  + bundled ember is now 1.11.1
  + when existing test --server, tmp files should once again be correctly cleaned up.
- Addon Developers
  + [`ember addon` diff](https://github.com/kellyselden/ember-addon-output/commit/567f9f2db157ce835c116ffde1567cc8c709ae0c)
  + No changes required
- Core Contributors
  + No changes required
  + Code Climate was added: https://codeclimate.com/github/ember-cli/ember-cli,
    we have been making steady progress in improving our code quality and coverage.
    As new code enters the system, we should ensure we continue to improve.

#### Community Contributions

- [#3782](https://github.com/ember-cli/ember-cli/pull/3782) add OS X as a CI target for travis [@stefanpenner](https://github.com/stefanpenner)
- [#3711](https://github.com/ember-cli/ember-cli/pull/3711) adding changelog diffs [@kellyselden](https://github.com/kellyselden)
- [#3703](https://github.com/ember-cli/ember-cli/pull/3703) [ENHANCEMENT] Add testem --launch option to ember test command [@jrjohnson](https://github.com/jrjohnson)
- [#3598](https://github.com/ember-cli/ember-cli/pull/3598) [ENHANCEMENT] Replace install:addon with install, remove install:bower and install:npm [@DanielOchoa](https://github.com/DanielOchoa)
- [#3690](https://github.com/ember-cli/ember-cli/pull/3690) [ENHANCEMENT] Addon-import support for built-in blueprints [@trabus](https://github.com/trabus)
- [#3700](https://github.com/ember-cli/ember-cli/pull/3700) fixes #3613 - added path.normalize [@swelham](https://github.com/swelham)
- [#3412](https://github.com/ember-cli/ember-cli/pull/3412) Changes match application regex [@twokul](https://github.com/twokul)
- [#3789](https://github.com/ember-cli/ember-cli/pull/3789) Code Quality: ember-app.js F -> D [@kellyselden](https://github.com/kellyselden)
- [#3731](https://github.com/ember-cli/ember-cli/pull/3731) Promise cleanup [@stefanpenner](https://github.com/stefanpenner)
- [#3722](https://github.com/ember-cli/ember-cli/pull/3722) Updated included hook example [@RSSchermer](https://github.com/RSSchermer)
- [#3713](https://github.com/ember-cli/ember-cli/pull/3713) The unbundling [@stefanpenner](https://github.com/stefanpenner)
- [#3725](https://github.com/ember-cli/ember-cli/pull/3725) increase timeouts, and use mocha’s inheriting config strategy to prevent... [@stefanpenner](https://github.com/stefanpenner)
- [#3727](https://github.com/ember-cli/ember-cli/pull/3727) misc cleanup [@stefanpenner](https://github.com/stefanpenner)
- [#3794](https://github.com/ember-cli/ember-cli/pull/3794) BUGFIX fixes vars-on-top error in ESLint [@jonathanKingston](https://github.com/jonathanKingston)
- [#3759](https://github.com/ember-cli/ember-cli/pull/3759) Order bower dependencies alphabetically [@pmdarrow](https://github.com/pmdarrow)
- [#3736](https://github.com/ember-cli/ember-cli/pull/3736) [fixes #3732] configure YAM with the Project.root. [@stefanpenner](https://github.com/stefanpenner)
- [#3743](https://github.com/ember-cli/ember-cli/pull/3743) no longer bundle testem, allow it to drift along semver [@stefanpenner](https://github.com/stefanpenner)
- [#3756](https://github.com/ember-cli/ember-cli/pull/3756) adding a blueprint uninstall test [@kellyselden](https://github.com/kellyselden)
- [#3750](https://github.com/ember-cli/ember-cli/pull/3750) add developer requirements to CONTRIBUTING.md [@jakehow](https://github.com/jakehow)
- [#3748](https://github.com/ember-cli/ember-cli/pull/3748) Fix wording [@jbrown](https://github.com/jbrown)
- [#3740](https://github.com/ember-cli/ember-cli/pull/3740) Remove dead code [@IanVS](https://github.com/IanVS)
- [#3747](https://github.com/ember-cli/ember-cli/pull/3747) code quality refactor of blueprint model [@kellyselden](https://github.com/kellyselden)
- [#3755](https://github.com/ember-cli/ember-cli/pull/3755) return currentURL() rather than path, ref #3719 [@mariogintili](https://github.com/mariogintili)
- [#3800](https://github.com/ember-cli/ember-cli/pull/3800) [fixes #3799] fix jshint [@stefanpenner](https://github.com/stefanpenner)
- [#3780](https://github.com/ember-cli/ember-cli/pull/3780) Upgrade to npm 2.7.6 [@davewasmer](https://github.com/davewasmer)
- [#3775](https://github.com/ember-cli/ember-cli/pull/3775) Code quality blueprint duplicates [@kellyselden](https://github.com/kellyselden)
- [#3762](https://github.com/ember-cli/ember-cli/pull/3762) Improved serializer-test blueprint [@bmac](https://github.com/bmac)
- [#3778](https://github.com/ember-cli/ember-cli/pull/3778) bump to babel 5.0 [@stefanpenner](https://github.com/stefanpenner)
- [#3764](https://github.com/ember-cli/ember-cli/pull/3764) Version bump ember-load-initializers to handle instance initializers [@jasonmit](https://github.com/jasonmit)
- [#3769](https://github.com/ember-cli/ember-cli/pull/3769) Babel 5.0 now separates codeFrame from error.{message, stack} [@stefanpenner](https://github.com/stefanpenner)
- [#3804](https://github.com/ember-cli/ember-cli/pull/3804) increase some timeouts and prefer mocha’s inheriting timers [@stefanpenner](https://github.com/stefanpenner)
- [#3798](https://github.com/ember-cli/ember-cli/pull/3798) adding coverage badge to readme [@stefanpenner](https://github.com/stefanpenner)
- [#3781](https://github.com/ember-cli/ember-cli/pull/3781) bump to a non-vulnerable semver module [@stefanpenner](https://github.com/stefanpenner)
- [#3784](https://github.com/ember-cli/ember-cli/pull/3784) Add ember-try for addons. [@rwjblue](https://github.com/rwjblue)
- [#3795](https://github.com/ember-cli/ember-cli/pull/3795) Code Climate: adding test coverage [@kellyselden](https://github.com/kellyselden)
- [#3797](https://github.com/ember-cli/ember-cli/pull/3797) Update to ember-qunit 0.3.1. [@rwjblue](https://github.com/rwjblue)
- [#3801](https://github.com/ember-cli/ember-cli/pull/3801) moving coverage repo key to travis env variable [@kellyselden](https://github.com/kellyselden)
- [#3802](https://github.com/ember-cli/ember-cli/pull/3802) remove pre-mature process.exit when existing `ember test —server` [@stefanpenner](https://github.com/stefanpenner)
- [#3803](https://github.com/ember-cli/ember-cli/pull/3803) update testem [@stefanpenner](https://github.com/stefanpenner)
- [#3809](https://github.com/ember-cli/ember-cli/pull/3809) Fix url format of isGitRepo [@stefanpenner](https://github.com/stefanpenner)
- [#3812](https://github.com/ember-cli/ember-cli/pull/3812) update ember to 1.11.1 in the default blueprint [@stefanpenner](https://github.com/stefanpenner)

Thank you to all who took the time to contribute!

### 0.2.2

The following changes are required if you are upgrading from the previous
version:

- Users
  + [`ember new` diff](https://github.com/kellyselden/ember-cli-output/commit/1c47557e629d88ec399786bd3f06995a251e6f0f)
  + updated to ember 1.11.0
  + Upgrade your project's ember-cli version - [docs](https://ember-cli.com/user-guide/#upgrading)
  + `ember init` once again works inside an addon.
  + error live-reloading now actually works!
  + npm WARN for `makeError` and `tmpl` have been fixed
  + ember-qunit was updated from `0.2.8` -> `0.3.0`, `this.render()` in a test now no-longer returns a jQuery object.

- Addon Developers
  + [`ember addon` diff](https://github.com/kellyselden/ember-addon-output/commit/4bb6c82e5411560c6d21517755d6a2276bad9a39)
  + Addons now have `ember-disable-prototype-extensions` included by default,
    this ensures add-ons are written in a way that works regardless of the
    consumers prototype extension preference.

  + the following addon API's in has been deprecated:
    * `this.mergeTrees`       -> `require('mergeTrees');`
    * `this.Funnel`           -> `require('broccoli-funnel');`
    * `this.pickFiles`        -> `require('broccoli-funnel');`
    * `this.walkSync`         -> `require('walk-sync');`
    * `this.transpileModules` -> `require('broccoli-es6modules');`

  Rather then relying on them from ember-cli, add-ons should require them via NPM.

  + We now are using broccoli v0.15.3, which is a backwards compatible upgrade,
    but it does expose the new `rebuild` api, that will soon superseed the `read`
    api. TL;DR among other things, this paves the path to having a configurable
    tmp directory.

    We recommend broccoli-plugin authors to update as soon as they are able to.

    For more information checkout: [new rebuild api](https://github.com/broccolijs/broccoli/blob/master/docs/new-rebuild-api.md)

- Core Contributors

  + Keep being awesome!

#### Community Contributions

- [#3560](https://github.com/ember-cli/ember-cli/pull/3560) fixing the formatting from one line to two [@kellyselden](https://github.com/kellyselden)
- [#3622](https://github.com/ember-cli/ember-cli/pull/3622) [BUGFIX] Fix ember init inside an existing addon [@johanneswuerbach](https://github.com/johanneswuerbach)
- [#3469](https://github.com/ember-cli/ember-cli/pull/3469) [ENHANCEMENT] Update component-test test.js blueprint [@simonprev](https://github.com/simonprev)
- [#3565](https://github.com/ember-cli/ember-cli/pull/3565) [BUGFIX] temporarily disable podModulePrefix deprecation [@trabus](https://github.com/trabus)
- [#3601](https://github.com/ember-cli/ember-cli/pull/3601) Allow Node 0.13 in platform deprecation check. [@rwjblue](https://github.com/rwjblue)
- [#3585](https://github.com/ember-cli/ember-cli/pull/3585) [ENHANCEMENT] Add in-repo-addon generate and destroy support [@trabus](https://github.com/trabus)
- [#3674](https://github.com/ember-cli/ember-cli/pull/3674) Update nock dependency [@btecu](https://github.com/btecu)
- [#3636](https://github.com/ember-cli/ember-cli/pull/3636) [fixes #3618] we will add some acceptance tests in this area soon (rushi... [@stefanpenner](https://github.com/stefanpenner)
- [#3634](https://github.com/ember-cli/ember-cli/pull/3634) Resolves #3628 postprocessTree for styles with vendor + app [@jschilli](https://github.com/jschilli)
- [#3630](https://github.com/ember-cli/ember-cli/pull/3630) Fix minor typo's [@QuantumInformation](https://github.com/QuantumInformation)
- [#3631](https://github.com/ember-cli/ember-cli/pull/3631) [Documentation] adding new ember new and ember addon diffs [@kellyselden](https://github.com/kellyselden)
- [#3680](https://github.com/ember-cli/ember-cli/pull/3680) Updates [@stefanpenner](https://github.com/stefanpenner)
- [#3645](https://github.com/ember-cli/ember-cli/pull/3645) Add ember-disable-prototype-extensions to addons by default. [@rwjblue](https://github.com/rwjblue)
- [#3642](https://github.com/ember-cli/ember-cli/pull/3642) Check if style file with project name exists [@btecu](https://github.com/btecu)
- [#3639](https://github.com/ember-cli/ember-cli/pull/3639) Bump ember-data to beta-16.1 [@bmac](https://github.com/bmac)
- [#3682](https://github.com/ember-cli/ember-cli/pull/3682) strip ansi from babel errors for now. [@stefanpenner](https://github.com/stefanpenner)
- [#3655](https://github.com/ember-cli/ember-cli/pull/3655) Uses Ember.keys instead of Object.keys in reexport [@danmcclain](https://github.com/danmcclain)
- [#3646](https://github.com/ember-cli/ember-cli/pull/3646) Add `chai` as dependency. [@rwjblue](https://github.com/rwjblue)
- [#3647](https://github.com/ember-cli/ember-cli/pull/3647) add timeouts until we improve the mocha <-> custom runner timeout stuff [@stefanpenner](https://github.com/stefanpenner)
- [#3648](https://github.com/ember-cli/ember-cli/pull/3648) Update broccoli-sane-watcher. [@rwjblue](https://github.com/rwjblue)
- [#3691](https://github.com/ember-cli/ember-cli/pull/3691) Update Ember to 1.11.0. [@rwjblue](https://github.com/rwjblue)
- [#3675](https://github.com/ember-cli/ember-cli/pull/3675) Restore addon pick files [@stefanpenner](https://github.com/stefanpenner)
- [#3673](https://github.com/ember-cli/ember-cli/pull/3673) Update Broccoli to 0.15.3 [@joliss](https://github.com/joliss)
- [#3672](https://github.com/ember-cli/ember-cli/pull/3672) Use broccoli-funnel instead of broccoli-static-compiler [@joliss](https://github.com/joliss)
- [#3666](https://github.com/ember-cli/ember-cli/pull/3666) Tweaks [@stefanpenner](https://github.com/stefanpenner)
- [#3669](https://github.com/ember-cli/ember-cli/pull/3669) Update dependencies [@btecu](https://github.com/btecu)
- [#3677](https://github.com/ember-cli/ember-cli/pull/3677) Export return value from Router.map (closes #3676). [@abuiles](https://github.com/abuiles)
- [#3681](https://github.com/ember-cli/ember-cli/pull/3681) Deprecate funnel and pickfiles [@stefanpenner](https://github.com/stefanpenner)
- [#3692](https://github.com/ember-cli/ember-cli/pull/3692) Replace lodash-node with lodash [@btecu](https://github.com/btecu)
- [#3696](https://github.com/ember-cli/ember-cli/pull/3696) Update markdown-it and markdown-it-terminal [@stefanpenner](https://github.com/stefanpenner)
- [#3704](https://github.com/ember-cli/ember-cli/pull/3704) Live reload fix [@stefanpenner](https://github.com/stefanpenner)
- [#3705](https://github.com/ember-cli/ember-cli/pull/3705) Fix initial commit message [@xymbol](https://github.com/xymbol)

Thank you to all who took the time to contribute!

### 0.2.1

The following changes are required if you are upgrading from the previous
version:

- Users
  + [`ember new` diff](https://github.com/kellyselden/ember-cli-output/commit/e4d36aa2ce99ebb288cd596270e7b38da90f535e)
  + Upgrade your project's ember-cli version - [docs](https://ember-cli.com/user-guide/#upgrading)
  + Mostly just bug-fixes and "Nice things"
  + build errors now live-reload and correctly display build failure in the browser. [more-details](https://github.com/ember-cli/ember-cli/pull/3576)
- Addon Developers
  + [`ember addon` diff](https://github.com/kellyselden/ember-addon-output/commit/5d87ed789651b1fbecf9a30d7b82eb86e0629bd2)
  + UI is now provided to the AddonDiscovery
  + ember-cli-babel is now included in the default blueprint, this is still optional but enabled by default

#### Community Contributions

- [#3555](https://github.com/ember-cli/ember-cli/pull/3555) [BUGFIX] Generate mixin in addon/mixins when inside an addon project [@trabus](https://github.com/trabus)
- [#3476](https://github.com/ember-cli/ember-cli/pull/3476) Removes initializer mention from service generator help text [@corpulentcoffee](https://github.com/corpulentcoffee)
- [#3433](https://github.com/ember-cli/ember-cli/pull/3433) [ENHANCEMENT] Prevent addon generation in existing ember-cli project [@cbrock](https://github.com/cbrock)
- [#3463](https://github.com/ember-cli/ember-cli/pull/3463) disable visual progress effect in dumb terminals [@jesse-black](https://github.com/jesse-black)
- [#3440](https://github.com/ember-cli/ember-cli/pull/3440) Enforcing newlines in template files results in unwanted Nodes [@jclem](https://github.com/jclem)
- [#3484](https://github.com/ember-cli/ember-cli/pull/3484) Component blueprint only import layout when generated inside addon [@trabus](https://github.com/trabus)
- [#3505](https://github.com/ember-cli/ember-cli/pull/3505) Update testem to 0.7.5 [@johanneswuerbach](https://github.com/johanneswuerbach)
- [#3481](https://github.com/ember-cli/ember-cli/pull/3481) BUGFIX Fixes #3472 Check for 'usePods' instead of 'pod'. [@jankrueger](https://github.com/jankrueger)
- [#3493](https://github.com/ember-cli/ember-cli/pull/3493) Fix helper test failing by default [@kimroen](https://github.com/kimroen)
- [#3488](https://github.com/ember-cli/ember-cli/pull/3488) ENHANCEMENT: update-checker.js should use environment http_proxy if detected [@xomaczar](https://github.com/xomaczar)
- [#3483](https://github.com/ember-cli/ember-cli/pull/3483) Ensure that addons pass the `ui` into their AddonDiscovery. [@rwjblue](https://github.com/rwjblue)
- [#3501](https://github.com/ember-cli/ember-cli/pull/3501) [Enhancement] Architecture Diagram [@visheshjoshi](https://github.com/visheshjoshi)
- [#3562](https://github.com/ember-cli/ember-cli/pull/3562) dist can be watched, it really is just tmp that matters. This prevents p... [@stefanpenner](https://github.com/stefanpenner)
- [#3540](https://github.com/ember-cli/ember-cli/pull/3540) [fixes #3520, #3174] disable ES3SafeFilter if babel is present, as babel... [@stefanpenner](https://github.com/stefanpenner)
- [#3508](https://github.com/ember-cli/ember-cli/pull/3508) Update ember-cli-app-version [@btecu](https://github.com/btecu)
- [#3518](https://github.com/ember-cli/ember-cli/pull/3518) [BUGFIX] Add missing bind when server already in use [@bdvholmes](https://github.com/bdvholmes)
- [#3539](https://github.com/ember-cli/ember-cli/pull/3539) add tmp dir to npmignore [@ahmadsoe](https://github.com/ahmadsoe)
- [#3515](https://github.com/ember-cli/ember-cli/pull/3515) [BUGFIX] Fixes nested component generation in addons with correct relative path for template import [@trabus](https://github.com/trabus)
- [#3517](https://github.com/ember-cli/ember-cli/pull/3517) Use node 0.12 on Windows CI [@johanneswuerbach](https://github.com/johanneswuerbach)
- [#3535](https://github.com/ember-cli/ember-cli/pull/3535) Update ADDON_HOOKS.md [@ahmadsoe](https://github.com/ahmadsoe)
- [#3533](https://github.com/ember-cli/ember-cli/pull/3533) [BUGFIX] Replace marked with markdown-it [@trabus](https://github.com/trabus)
- [#3583](https://github.com/ember-cli/ember-cli/pull/3583) Updated license copyright date range [@jayphelps](https://github.com/jayphelps)
- [#3546](https://github.com/ember-cli/ember-cli/pull/3546) [ENHANCEMENT] Add podModulePrefix deprecation for generate and destroy commands [@trabus](https://github.com/trabus)
- [#3544](https://github.com/ember-cli/ember-cli/pull/3544) Add links with watchman info to cli output [@felixbuenemann](https://github.com/felixbuenemann)
- [#3545](https://github.com/ember-cli/ember-cli/pull/3545) [BUGFIX] Ensure `package.json` `main` entry point is used for addon lookup. [@rwjblue](https://github.com/rwjblue)
- [#3541](https://github.com/ember-cli/ember-cli/pull/3541) [fixes #3520, #3174] bump es3-safe-recast [@stefanpenner](https://github.com/stefanpenner)
- [#3594](https://github.com/ember-cli/ember-cli/pull/3594) fix broken link [@kellyselden](https://github.com/kellyselden)
- [#3564](https://github.com/ember-cli/ember-cli/pull/3564) Added babel to addons package.json dependencies by default [@jayphelps](https://github.com/jayphelps)
- [#3559](https://github.com/ember-cli/ember-cli/pull/3559) [Documentation] add ref to ember-cli-output and ember-addon-output [@kellyselden](https://github.com/kellyselden)
- [#3571](https://github.com/ember-cli/ember-cli/pull/3571) [BREAKING ENHANCEMENT] Update ember-cli-content-security-policy to v0.4.0 [@sir-dunxalot/enhancement](https://github.com/sir-dunxalot/enhancement)
- [#3572](https://github.com/ember-cli/ember-cli/pull/3572) Specify node version (0.12) for CI [@quaertym](https://github.com/quaertym)
- [#3576](https://github.com/ember-cli/ember-cli/pull/3576) ensure a build-failure is “live-reloaded” to the user. [@stefanpenner](https://github.com/stefanpenner)
- [#3578](https://github.com/ember-cli/ember-cli/pull/3578) Teaches updateChecker about dev builds [@twokul](https://github.com/twokul)
- [#3579](https://github.com/ember-cli/ember-cli/pull/3579) allow for ./server to export express app [@calvinmetcalf](https://github.com/calvinmetcalf)
- [#3581](https://github.com/ember-cli/ember-cli/pull/3581) Resolves #3534 - addon postprocessTrees for styles [@jschilli](https://github.com/jschilli)
- [#3593](https://github.com/ember-cli/ember-cli/pull/3593) add command uninstall:npm [@kellyselden](https://github.com/kellyselden)
- [#3604](https://github.com/ember-cli/ember-cli/pull/3604) Testem update [@johanneswuerbach](https://github.com/johanneswuerbach)
- [#3611](https://github.com/ember-cli/ember-cli/pull/3611) Bump ember-data to beta-16 [@bmac](https://github.com/bmac)

Thank you to all who took the time to contribute!

### 0.2.0

#### Addon Formatting

Support for addon's without an entry point script (either `index.js` by default or the script specified by ember-addon main in the addon's `package.json`
has been removed. An addon must have at least the following:

```javascript
module.exports = {
  name: "addons-name-here"
};
```

This should *not* pose a problem for the vast majority of addons.

#### Addon Nesting

This release updates the way that addons can be nested, and contains some breaking changes in non-default addon configurations.

Prior versions of Ember CLI maintained a flat addon structure, so that all addons (of any depth) would be added to the consuming
application. This has led to many issues, like the inability to use preprocessors (i.e. ember-cli-htmlbars, ember-cli-sass, etc)
in nested addons.

For the majority of apps, the update from 0.1.15 to 0.2.0 is non-breaking and should not cause significant concern.

For addon creators, make sure to update to use the `setupPreprocessorRegistry` hook (documented [here](https://github.com/ember-cli/ember-cli/blob/master/ADDON_HOOKS.md))
if you need to add a preprocessor to the registry.  You can review the update process in
[ember-cli-htmlbars#38](https://github.com/ember-cli/ember-cli-htmlbars/pull/38) or [ember-cli-coffeescript#60](https://github.com/kimroen/ember-cli-coffeescript/pull/60)
which show how to maintain support for both 0.1.x and 0.2.0 in an addon.

The following changes are required if you are upgrading from the previous version:

- Users
  + [`ember new` diff](https://github.com/kellyselden/ember-cli-output/commit/d3080cd44b2b62cef45e7f723c18c862b7789f9d)
  + Upgrade your project's ember-cli version - [docs](https://ember-cli.com/user-guide/#upgrading)
  + The 6to5 project has been renamed to Babel.  See [the blog post](https://babeljs.io/blog/2015/02/15/not-born-to-die/) for more details.
  + The default blueprint has been updated to work with Ember 1.10 by default.
  + Update the following packages in your `package.json`:
    * Remove `broccoli-ember-hbs-template-compiler`. Uninstall with `npm uninstall --save-dev broccoli-ember-hbs-template-compiler`.
    * Remove `ember-cli-6to5`. Uninstall with `npm uninstall --save-dev ember-cli-6to5`.
    * Add `ember-cli-babel`. Install with `npm install --save-dev ember-cli-babel`.
    * Add `ember-cli-htmlbars`. Install with `npm install --save-dev ember-cli-htmlbars`.
    * Updated `ember-cli-qunit` to 0.3.9.  Install with `npm install --save-dev ember-cli-qunit@0.3.9`.
    * Updated `ember-data` to 1.0.0-beta.15. Install with `npm install --save-dev ember-data@1.0.0-beta.15`.
    * Updated `ember-cli-dependency-checker` to 0.0.8. Install with `npm install --save-dev ember-cli-dependency-checker@0.0.8`.
    * Updated `ember-cli-app-version` to 0.3.2. Install with `npm install --save-dev ember-cli-app-version@0.3.2`.
  + Update the following packages in your `bower.json`:
    * Removed `handlebars`. Uninstall with `bower uninstall --save handlebars`.
    * Updated `ember` to 1.10.0. Install with `bower install --save ember#1.10.0`.
    * Updated `ember-data` to 1.0.0-beta.15. Install with `bower install --save ember-data#1.0.0-beta.15`.
    * Updated `ember-cli-test-loader` to 0.1.3.  Install with `bower install --save ember-cli-test-loader#0.1.3`.
    * Updated `ember-resolver` to 0.1.12. Install with `bower install --save ember-resolver`.
    * Updated `loader.js` to 3.2.0.
- Addon Developers
  + [`ember addon` diff](https://github.com/kellyselden/ember-addon-output/commit/c78af207563593e5cb33a9a79d5d249cb134c1f9)
  + Usage of the `included` hook to add items to the `registry` will need to be refactored to use the newly added `setupPreprocessorRegistry` hook instead.
- Core Contributors
  + No changes required

#### Community Contributions

- [#3246](https://github.com/ember-cli/ember-cli/pull/3246) [ENHANCEMENT] Update the service blueprint to use `Ember.Service` (and remove usage of an initializer). [@ohcibi](https://github.com/ohcibi)
- [#3054](https://github.com/ember-cli/ember-cli/pull/3054) [ENHANCEMENT] Updated `loader.js` to the latest version. [@stefanpenner](https://github.com/stefanpenner)
- [#3216](https://github.com/ember-cli/ember-cli/pull/3216) [BUGFIX] Do not default to development asset [@martndemus](https://github.com/martndemus)
- [#3237](https://github.com/ember-cli/ember-cli/pull/3237) [BUGFIX] Blueprint templates with undefined variables should fallback to raw text [@davewasmer](https://github.com/davewasmer)
- [#3288](https://github.com/ember-cli/ember-cli/pull/3288) [ENHANCEMENT] Override default port with `PORT` env var [@knownasilya](https://github.com/knownasilya)
- [#3158](https://github.com/ember-cli/ember-cli/pull/3158) [INTERNAL] add more steps to release.md [@raytiley](https://github.com/raytiley)
- [#3160](https://github.com/ember-cli/ember-cli/pull/3160) [BUGFIX] Don't override the request's path [@dmathieu](https://github.com/dmathieu)
- [#3367](https://github.com/ember-cli/ember-cli/pull/3367) [ENHANCEMENT] Prevent spotlight from indexing `tmp`. [@stefanpenner](https://github.com/stefanpenner)
- [#3336](https://github.com/ember-cli/ember-cli/pull/3336) [ENHANCEMENT] Nested addons should be overrideable from parent. [@rwjblue](https://github.com/rwjblue)
- [#3335](https://github.com/ember-cli/ember-cli/pull/3335) [ENHANCEMENT] Allow shared nested addons to be properly discovered. [@rwjblue](https://github.com/rwjblue)
- [#3312](https://github.com/ember-cli/ember-cli/pull/3312) [BUGFIX] ADDON_HOOKS.md - fixed broken and outdated links [@leandrocp](https://github.com/leandrocp)
- [#3326](https://github.com/ember-cli/ember-cli/pull/3326) [ENHANCEMENT] Print deprecation warning for Node 0.10. [@rwjblue](https://github.com/rwjblue)
- [#3317](https://github.com/ember-cli/ember-cli/pull/3317) [ENHANCEMENT] Remove express & glob from default app package.json. [@rwjblue](https://github.com/rwjblue)
- [#3383](https://github.com/ember-cli/ember-cli/pull/3383) [ENHANCEMENT] Use Ember.HTMLBars by default in new helpers. [@maxwerr](https://github.com/maxwerr)
- [#3355](https://github.com/ember-cli/ember-cli/pull/3355) [ENHANCEMENT] Add `ui` to `Project` and `Addon` instances. [@rwjblue](https://github.com/rwjblue)
- [#3341](https://github.com/ember-cli/ember-cli/pull/3341) [ENHANCEMENT] Improve blueprint help output method (markdown support) [@trabus](https://github.com/trabus)
- [#3349](https://github.com/ember-cli/ember-cli/pull/3349) [BUGFIX] Allow deprecated lookup of invalid packages. [@rwjblue](https://github.com/rwjblue)
- [#3353](https://github.com/ember-cli/ember-cli/pull/3353) [BUGFIX] Allow generated acceptance tests to be in directories [@koriroys](https://github.com/koriroys)
- [#3345](https://github.com/ember-cli/ember-cli/pull/3345) [ENHANCEMENT] Check if blueprint exists before printing help [@trabus](https://github.com/trabus)
- [#3338](https://github.com/ember-cli/ember-cli/pull/3338) [ENHANCEMENT] Update resolver to 0.1.12 [@teddyzeenny](https://github.com/teddyzeenny)
- [#3401](https://github.com/ember-cli/ember-cli/pull/3401) [BUGFIX] Fixes accidental global Error object pollution. [@stefanpenner](https://github.com/stefanpenner)
- [#3363](https://github.com/ember-cli/ember-cli/pull/3363) [ENHANCEMENT] Bump ember-cli-dependency-checker to v0.0.8 [@quaertym](https://github.com/quaertym)
- [#3358](https://github.com/ember-cli/ember-cli/pull/3358) [ENHANCEMENT] CI=true puts the UI into `silent` writeLevel [@stefanpenner](https://github.com/stefanpenner)
- [#3361](https://github.com/ember-cli/ember-cli/pull/3361) [ENHANCEMENT] Update `loader.js` to 3.0.2 [@stefanpenner](https://github.com/stefanpenner)
- [#3356](https://github.com/ember-cli/ember-cli/pull/3356) [ENHANCEMENT] Generate blueprint inside addon generates into addon folder with re-export in app folder [@trabus](https://github.com/trabus)
- [#3378](https://github.com/ember-cli/ember-cli/pull/3378) [ENHANCEMENT] Only generate JSHint warnings for the addon being developed [@teddyzeenny](https://github.com/teddyzeenny)
- [#3375](https://github.com/ember-cli/ember-cli/pull/3375) [ENHANCEMENT] JSHint addon before preprocessing the JS [@teddyzeenny](https://github.com/teddyzeenny)
- [#3373](https://github.com/ember-cli/ember-cli/pull/3373) [ENHANCEMENT] Provide a helpful error when an addon does not have a template compiler. [@rwjblue](https://github.com/rwjblue)
- [#3386](https://github.com/ember-cli/ember-cli/pull/3386) [ENHANCEMENT] Display localhost in console instead of 0.0.0.0. [@rwjblue](https://github.com/rwjblue)
- [#3391](https://github.com/ember-cli/ember-cli/pull/3391) [ENHANCEMENT] Update ember-cli-qunit to 0.3.9. [@rwjblue](https://github.com/rwjblue)
- [#3410](https://github.com/ember-cli/ember-cli/pull/3410) [ENHANCEMENT] Use correct bound helper params for HTMLBars [@jbrown](https://github.com/jbrown)
- [#3428](https://github.com/ember-cli/ember-cli/pull/3428) [BUGFIX] Lock glob and rimraf to prevent EEXISTS errors. [@raytiley](https://github.com/raytiley)
- [#3435](https://github.com/ember-cli/ember-cli/pull/3435) [ENHANCEMENT] Update bundled npm [@stefanpenner](https://github.com/stefanpenner)
- [#3436](https://github.com/ember-cli/ember-cli/pull/3436) [ENHANCEMENT] Update Broccoli to 0.13.6 to provide errors on new API. [@rwjblue](https://github.com/rwjblue)
- [#3438](https://github.com/ember-cli/ember-cli/pull/3438) [BUGFIX] Ensure nested addon registry matches addon order. [@rwjblue](https://github.com/rwjblue)
- [#3456](https://github.com/ember-cli/ember-cli/pull/3456) [BUGFIX] Update ember-cli-app-version to 0.3.2 [@taras](https://github.com/taras)

Thank you to all who took the time to contribute!

### 0.2.0-beta.1

This release updates the way that addons can be nested, and contains some breaking changes in non-default addon configurations.

Prior versions of Ember CLI maintained a flat addon structure, so that all addons (of any depth) would be added to the consuming
application. This has led to many issues, like the inability to use preprocessors (i.e. ember-cli-htmlbars, ember-cli-sass, etc)
in nested addons.

For the majority of apps, the update from 0.1.15 to 0.2.0 is non-breaking and should not cause significant concern.

For addon creators, make sure to update to use the `setupPreprocessorRegistry` hook (documented [here](https://github.com/ember-cli/ember-cli/blob/master/ADDON_HOOKS.md))
if you need to add a preprocessor to the registry.  You can review the update process in
[ember-cli-htmlbars#38](https://github.com/ember-cli/ember-cli-htmlbars/pull/38) or [ember-cli-coffeescript#60](https://github.com/kimroen/ember-cli-coffeescript/pull/60)
which show how to maintain support for both 0.1.x and 0.2.0 in an addon.

The following changes are required if you are upgrading from the previous version:

- Users
  + [`ember new` diff](https://github.com/kellyselden/ember-cli-output/commit/d717009d95d75cee1800e8ba9f52c24d117acb12)
  + Upgrade your project's ember-cli version - [docs](https://ember-cli.com/user-guide/#upgrading)
  + The 6to5 project has been renamed to Babel.  See [the blog post](https://babeljs.io/blog/2015/02/15/not-born-to-die/) for more details.
  + The default blueprint has been updated to work with Ember 1.10 by default.
  + Update the following packages in your `package.json`:
    * Remove `broccoli-ember-hbs-template-compiler`. Uninstall with `npm uninstall --save-dev broccoli-ember-hbs-template-compiler`.
    * Remove `ember-cli-6to5`. Uninstall with `npm uninstall --save-dev ember-cli-6to5`.
    * Add `ember-cli-babel`. Install with `npm install --save-dev ember-cli-babel`.
    * Add `ember-cli-htmlbars`. Install with `npm install --save-dev ember-cli-htmlbars`.
    * Updated `ember-cli-qunit` to 0.3.8.  Install with `npm install --save-dev ember-cli-qunit@0.3.8`.
    * Updated `ember-data` to 1.0.0-beta.15. Install with `npm install --save-dev ember-data@1.0.0-beta.15`.
  + Update the following packages in your `bower.json`:
    * Removed `handlebars`. Uninstall with `bower uninstall --save handlebars`.
    * Updated `ember` to 1.10.0. Install with `bower install --save ember#1.10.0`.
    * Updated `ember-data` to 1.0.0-beta.15. Install with `bower install --save ember-data#1.0.0-beta.15`.
    * Updated `ember-cli-test-loader` to 0.1.3.  Install with `bower install --save ember-cli-test-loader#0.1.3`.
- Addon Developers
  + [`ember addon` diff](https://github.com/kellyselden/ember-addon-output/commit/c7e8a2a97ab5d508ea3f586bc97fedffa5763a75)
  + Usage of the `included` hook to add items to the `registry` will need to be refactored to use the newly added `setupPreprocessorRegistry` hook instead.
- Core Contributors
  + No changes required

#### Community Contributions

- [#3166](https://github.com/ember-cli/ember-cli/pull/3166) [BREAKING ENHANCEMENT] Addon discovery and isolation [@lukemelia](https://github.com/lukemelia) / [@chrislopresto](https://github.com/chrislopresto) / [@rwjblue](https://github.com/rwjblue)
- [#3285](https://github.com/ember-cli/ember-cli/pull/3285) [INTERNAL ENHANCEMENT] Update to Testem 0.7 [@johanneswuerbach](https://github.com/johanneswuerbach)
- [#3295](https://github.com/ember-cli/ember-cli/pull/3295) [ENHANCEMENT] Update ember-data to 1.0.0-beta.15 [@bmac](https://github.com/bmac)
- [#3297](https://github.com/ember-cli/ember-cli/pull/3297) [ENHANCEMENT] Use ember-cli-babel instead of ember-cli-6to5 [@fivetanley](https://github.com/fivetanley)
- [#3298](https://github.com/ember-cli/ember-cli/pull/3298) [BUGFIX] Update ember-cli-qunit to v0.3.8. [@rwjblue](https://github.com/rwjblue)
- [#3301](https://github.com/ember-cli/ember-cli/pull/3301) [BUGFIX] Only add Handlebars to `vendor.js` if present in `bower.json`. [@rwjblue](https://github.com/rwjblue)

Thank you to all who took the time to contribute!

### 0.1.15

This release fixes a regression in 0.1.13. See [#3271](https://github.com/ember-cli/ember-cli/issues/3271) for details.

The following changes are required if you are upgrading from the previous version:

- Users
  + [`ember new` diff](https://github.com/kellyselden/ember-cli-output/commit/1f0bc0414b460da9c924e7e750d7bc5639b62f42)
  + Upgrade your project's ember-cli version - [docs](https://ember-cli.com/user-guide/#upgrading)
- Addon Developers
  + [`ember addon` diff](https://github.com/kellyselden/ember-addon-output/commit/0ba9b5980684c48c063a3d320914db90498f684a)
  + No changes required
- Core Contributors
  + No changes required

- [#3271](https://github.com/ember-cli/ember-cli/pull/3271) [HOTFIX] Update broccoli-funnel to v0.2.2.  [@rwjblue](https://github.com/rwjblue)


### 0.1.14

This release fixes a regression in 0.1.13. See [#3267](https://github.com/ember-cli/ember-cli/issues/3267) for details.

The following changes are required if you are upgrading from the previous version:

- Users
  + [`ember new` diff](https://github.com/kellyselden/ember-cli-output/commit/1f5c865c5979d35f1aac72d00f97bda86864667f)
  + Upgrade your project's ember-cli version - [docs](https://ember-cli.com/user-guide/#upgrading)
- Addon Developers
  + [`ember addon` diff](https://github.com/kellyselden/ember-addon-output/commit/cec7a598854db05f9190ebb6ef68d570592b8e6e)
  + No changes required
- Core Contributors
  + No changes required

- [#3267](https://github.com/ember-cli/ember-cli/pull/3267) [HOTFIX] Ensure reexports work to not cause an error on rebuild. [@rwjblue](https://github.com/rwjblue)


### 0.1.13

The following changes are required if you are upgrading from the previous version:

- Users
  + [`ember new` diff](https://github.com/kellyselden/ember-cli-output/commit/15a28d18f13b68d32b635535b168d1aa7c3f6d4d)
  + Upgrade your project's ember-cli version - [docs](https://ember-cli.com/user-guide/#upgrading)
  + Update the following packages in your `package.json`:
    * Updated `ember-cli-qunit` to 0.3.7.  Install with `npm install --save-dev ember-cli-qunit@0.3.7`.
    * Updated `ember-data` to 1.0.0-beta.14.1. Install with `npm install --save-dev ember-data@1.0.0-beta.14.1`.
    * Updated `ember-export-application-global` to 1.0.2. Install with `npm install --save-dev ember-export-application-global@^1.0.2`.
  + Update the following packages in your `bower.json`:
    * Updated `ember-data` to 1.0.0-beta.14.1. Install with `bower install --save ember-data#1.0.0-beta.14.1`.
    * Updated `ember-cli-test-loader` to 0.1.1.  Install with `bower install --save ember-cli-test-loader#0.1.1`.
    * Updated `ember-qunit` to 0.2.8. Install with `bower install --save ember-qunit#0.2.8`. Please review [Ember QUnit 0.2.x](https://reefpoints.dockyard.com/2015/02/06/ember-qunit-0-2.html) for background and impact.
    * Updated `ember-qunit-notifications` to 0.0.7. Install with `bower install --save ember-qunit-notifications#0.0.7`.
- Addon Developers
  + [`ember addon` diff](https://github.com/kellyselden/ember-addon-output/commit/8c1a672e0ccf0fe3c8f709191ff130cd20abb03e)
  + No changes required
- Core Contributors
  + No changes required

#### Community Contributions

- [#3218](https://github.com/ember-cli/ember-cli/pull/3218) [ENHANCEMENT] Add JS context {{content-for}} hooks. This allows addons to inject things into `vendor.js`/`my-app-name.js` without violating CSP or having to do crazy hacks. [@rwjblue](https://github.com/rwjblue)
- [#3156](https://github.com/ember-cli/ember-cli/pull/3156) [BUGFIX] Serve static files from `/test` if they exist. [@trek](https://github.com/trek)
- [#3155](https://github.com/ember-cli/ember-cli/pull/3155) [BUGFIX] Guard against rawArgs being `undefined` [@chadhietala](https://github.com/chadhietala)
- [#3183](https://github.com/ember-cli/ember-cli/pull/3183) [BUGFIX] Use recent Esperanto update to allow ES3 safe output. [@rwjblue](https://github.com/rwjblue)
- [#3170](https://github.com/ember-cli/ember-cli/pull/3170) / [#3184](https://github.com/ember-cli/ember-cli/pull/3184) [#3255](https://github.com/ember-cli/ember-cli/pull/3255) [ENHANCEMENT] Update ember-qunit to 0.2.8. [@rwjblue](https://github.com/rwjblue) / [@jbrown](https://github.com/jbrown)
- [#3165](https://github.com/ember-cli/ember-cli/pull/3165) [BUGFIX] Fix `npm install --save-dev` ordering of default `package.json`. [@kellyselden](https://github.com/kellyselden)
- [#3164](https://github.com/ember-cli/ember-cli/pull/3164) [ENHANCEMENT] Enable asynchronous `Addon.prototype.serverMiddleware` hooks by returning a promise from the hook. [@taras](https://github.com/taras)
- [#3182](https://github.com/ember-cli/ember-cli/pull/3182) [INTERNAL ENHANCEMENT] Update `ember-router-generator` to ensure routes are injected into `router.js` with single quotes. [@abuiles](https://github.com/abuiles)
- [#3232](https://github.com/ember-cli/ember-cli/pull/3232) / [#3212](https://github.com/ember-cli/ember-cli/pull/3212) / [#3243](https://github.com/ember-cli/ember-cli/pull/3243) [INTERNAL ENHANCEMENT] Update testem to 0.6.39. [@joostdevries](https://github.com/joostdevries) / [@johanneswuerbach](https://github.com/johanneswuerbach)
- [#3203](https://github.com/ember-cli/ember-cli/pull/3203) / [#3252](https://github.com/ember-cli/ember-cli/pull/3252) [INTERNAL ENHANCEMENT] Bump broccoli-es6modules to v0.5.0. [@rwjblue](https://github.com/rwjblue)
- [#3197](https://github.com/ember-cli/ember-cli/pull/3197) [ENHANCEMENT] Update test blueprints to use [QUnit 2.0 compatible](https://qunitjs.com/upgrade-guide-2.x/) output. [@rwjblue](https://github.com/rwjblue)
- [#3199](https://github.com/ember-cli/ember-cli/pull/3199) [ENHANCEMENT] Provide locals to `Blueprint.prototype.beforeInstall`/`Blueprint.prototype.beforeUninstall` hooks. [@mattmarcum](https://github.com/mattmarcum)
- [#3188](https://github.com/ember-cli/ember-cli/pull/3188) [ENHANCEMENT] Update Ember Data version to 1.0.0-beta.14.1. [@abuiles](https://github.com/abuiles)
- [#3245](https://github.com/ember-cli/ember-cli/pull/3245) [ENHANCEMENT] Update ember-cli-qunit to v0.3.7. [@rwjblue](https://github.com/rwjblue)
- [#3231](https://github.com/ember-cli/ember-cli/pull/3231) [INTERNAL ENHANCEMENT] Remove extra Addon build steps. [@rwjblue](https://github.com/rwjblue)
- [#3236](https://github.com/ember-cli/ember-cli/pull/3236) [INTERNAL ENHANCEMENT] Remove module transpilation from Addon model. [@rwjblue](https://github.com/rwjblue)
- [#3242](https://github.com/ember-cli/ember-cli/pull/3242) [DOCS] Add `isDevelopingAddon` to `ADDON_HOOKS.md`. [@matthiasleitner](https://github.com/matthiasleitner)
- [#3244](https://github.com/ember-cli/ember-cli/pull/3244) [BUGFIX] Ensure that Blueprints are returned in a consistent order when looking them up. [@nathanpalmer](https://github.com/nathanpalmer)
- [#3251](https://github.com/ember-cli/ember-cli/pull/3251) Update ember-export-application-global to v1.0.2. [@rwjblue](https://github.com/rwjblue)
- [#3167](https://github.com/ember-cli/ember-cli/pull/3167) [ENHANCEMENT]`usePodsByDefault` in app config deprecated in favor of `usePods` in .ember-cli [@trabus](https://github.com/trabus)
- [#3260](https://github.com/ember-cli/ember-cli/pull/3260) [BUGFIX] Ensure newly generated project has an `app/styles/app.css` file (prevents a 404 on a newly generated project). [@rwjblue](https://github.com/rwjblue)

Thank you to all who took the time to contribute!

### 0.1.12

The following changes are required if you are upgrading from the previous version:

- Users
  + [`ember new` diff](https://github.com/kellyselden/ember-cli-output/commit/a9bbe9c3cebc9768bf3e239ae8b2e5b5387335bf)
  + Upgrade your project's ember-cli version - [docs](https://ember-cli.com/user-guide/#upgrading)
  + `package.json` changes:
    + Update `ember-cli-qunit` to 0.3.1.
    + Update `ember-cli-app-version` to 0.3.1.
- Addon Developers
  + [`ember addon` diff](https://github.com/kellyselden/ember-addon-output/commit/fb04f954b345a1f5a1d891b64d7a596b2f566a57)
  + No changes required
- Core Contributors
  + No changes required

#### Community Contributions

- [#3118](https://github.com/ember-cli/ember-cli/pull/3118) [BUGFIX] Fix conflicting aliases. The `serve` command `host` alias is now `H` [@taddeimania](https://github.com/taddeimania)
- [#3130](https://github.com/ember-cli/ember-cli/pull/3130) [ENHANCEMENT] Tomster looks fabulous without breaking `ember new`[@johnnyshields](https://github.com/johnnyshields)
- [#3132](https://github.com/ember-cli/ember-cli/pull/3132) [BUGFIX] Update ember-cli-qunit to v0.3.1. Fixes `tests/.jshintrc` being used instead of app `.jshintrc`. [@rwjblue](https://github.com/rwjblue)
- [#3133](https://github.com/ember-cli/ember-cli/pull/3133) [BUGFIX] Fix analytics being disabled by default. Users can opt out of anylytics with `--disable-analytics` [@stefanpenner](https://github.com/stefanpenner)
- [#3153](https://github.com/ember-cli/ember-cli/pull/3153) [ENHANCEMENT]  Remove deafult css from `app/styles/app.css` [@mattjmorrison](https://github.com/mattjmorrison)
- [#3132](https://github.com/ember-cli/ember-cli/pull/3157) [BUGFIX] Ensure `ember test --environment=production` runs JSHint. [@rwjblue](https://github.com/rwjblue)

Thank you to all who took the time to contribute!


### 0.1.11

* [`ember new` diff](https://github.com/kellyselden/ember-cli-output/commit/1f0fe5089efd1a28be810f261d6cd17a342fce7b)
* [`ember addon` diff](https://github.com/kellyselden/ember-addon-output/commit/52c9eca14e3d498786fc93a17e08a92688cd43a5)
* [#3126](https://github.com/ember-cli/ember-cli/pull/3126) hot-fix tomster ` -> ., prevents breaking the initial git commit

### 0.1.10

The following changes are required if you are upgrading from the previous version:

- Users
  + [`ember new` diff](https://github.com/kellyselden/ember-cli-output/commit/bc9e076e0bb2c00f183e479bf025cdce84eeca1a)
  + Upgrade your project's ember-cli version - [docs](https://ember-cli.com/user-guide/#upgrading)
  + `package.json` changes:
    + Add `ember-cli-app-version` at 0.3.0.
    + Add `ember-cli-uglify` at 1.0.1.
    + Update `ember-cli-qunit` to 0.3.0.
    + Update `ember-cli-6to5` to 3.0.0.
  + `bower.json` changes:
    + Update `ember-cli-test-loader` to 0.1.0.
- Addon Developers
  + [`ember addon` diff](https://github.com/kellyselden/ember-addon-output/commit/88b8bf1f22e47298cd79b91bf2ccc6e054d5354b)
  + No changes required
- Core Contributors
  + No changes required

#### Community Contributions

- [#2970](https://github.com/ember-cli/ember-cli/pull/2970) [ENHANCEMENT] - Added ember-cli-app-version to app blueprint - Close 2524 [@taras](https://github.com/taras)
- [#3086](https://github.com/ember-cli/ember-cli/pull/3086) [BUGFIX] Ensure that addon test-support trees are not JSHinted in the app. [@rwjblue](https://github.com/rwjblue)
- [#3085](https://github.com/ember-cli/ember-cli/pull/3085) [ENHANCEMENT] Better ASCII art [@johnnyshields](https://github.com/johnnyshields)
- [#3084](https://github.com/ember-cli/ember-cli/pull/3084) [ENHANCEMENT] Add `ember b` as `ember build` command alias. [@cbrock](https://github.com/cbrock)
- [#3092](https://github.com/ember-cli/ember-cli/pull/3092) [BUGFIX] Fix issues with running ember-cli in iojs. [@stefanpenner](https://github.com/stefanpenner)
- [#3096](https://github.com/ember-cli/ember-cli/pull/3096) [BUGFIX] Ensure that `ember g resource` uses custom blueprints (i.e. ember-cli-coffeescript or ember-cli-mocha) properly.  [@jluckyiv](https://github.com/jluckyiv)
- [#3106](https://github.com/ember-cli/ember-cli/pull/3106) [BUGFIX] Fixes file stat related crashes (i.e. using Sublime Text with atomic save enabled). [@raytiley](https://github.com/raytiley)
- [#3114](https://github.com/ember-cli/ember-cli/pull/3114) [BUGFIX] Update version of ES2015 module transpiler (Esperanto). Fixes many transpilation issues (including shadowed declarations and re-exports). [@rwjblue](https://github.com/rwjblue)
- [#3116](https://github.com/ember-cli/ember-cli/pull/3116) [Bugfix] Ensure that files starting with `app/styles*` and `app/templates*` are still available in the app tree. [@stefanpenner](https://github.com/stefanpenner)
- [#3119](https://github.com/ember-cli/ember-cli/pull/3110) [ENHANCEMENT] Update ember-cli-qunit to 0.2.0. [@rwjblue](https://github.com/rwjblue)
- [#3117](https://github.com/ember-cli/ember-cli/pull/3117) [ENHANCEMENT] Replace builtin minification with ember-cli-uglify [@jkarsrud](https://github.com/jkarsrud)
- [#3119](https://github.com/ember-cli/ember-cli/pull/3119) & [#3121](https://github.com/ember-cli/ember-cli/pull/3121) [ENHANCEMENT] Update ember-cli-qunit to v0.3.0. [@rwjblue](https://github.com/rwjblue)
- [#3122](https://github.com/ember-cli/ember-cli/pull/3122) [ENHANCEMENT] Make linting pluggable. [@ef4](https://github.com/ef4)
- [#3123](https://github.com/ember-cli/ember-cli/pull/3123) [ENHANCEMENT] Update ember-cli-6to5 to v3.0.0. [@stefanpenner](https://github.com/stefanpenner)


Thank you to all who took the time to contribute!

### 0.1.9

This release fixes a regression in 0.1.8. See [#3075](https://github.com/ember-cli/ember-cli/issues/3075) for details.

The following changes are required if you are upgrading from the previous version:

- Users
  + [`ember new` diff](https://github.com/kellyselden/ember-cli-output/commit/2275ca51593bae2f6fa91568869f36cd84c264c4)
  + Upgrade your project's ember-cli version - [docs](https://ember-cli.com/user-guide/#upgrading)
- Addon Developers
  + [`ember addon` diff](https://github.com/kellyselden/ember-addon-output/commit/d41dcf806a55056a5591dd4e81d712988be1e22f)
  + No changes required
- Core Contributors
  + No changes required

#### Community Contributions

- [#3077](https://github.com/ember-cli/ember-cli/pull/3077) [BUGFIX] Fix error `Cannot call method 'bind' of undefined` [@stefanpenner](https://github.com/stefanpenner)

Thank you to all who took the time to contribute!

### 0.1.8

The following changes are required if you are upgrading from the previous version:

- Users
  + [`ember new` diff](https://github.com/kellyselden/ember-cli-output/commit/ed4f5bcbff0641dba8eca8fe3a3ab96f1347a7cf)
  + Upgrade your project's ember-cli version - [docs](https://ember-cli.com/user-guide/#upgrading)
- Addon Developers
  + [`ember addon` diff](https://github.com/kellyselden/ember-addon-output/commit/237c74c0b5972c8ee1ef9b427809aaf93c53db6a)
  + No changes required
- Core Contributors
  + No changes required

#### Community Contributions

- [#3072](https://github.com/ember-cli/ember-cli/pull/3072) [BUGFIX] Update to app blueprint to use QUnit 1.17.1 [@rwjblue](https://github.com/rwjblue)
- [#3069](https://github.com/ember-cli/ember-cli/pull/3069) [BUGFIX] Fix style preprocessors for included addons [@pzuraq](https://github.com/pzuraq)
- [#3068](https://github.com/ember-cli/ember-cli/pull/3068) [ENHANCEMENT] Hide passed tests by default [@rwjblue](https://github.com/rwjblue)
- [#3036](https://github.com/ember-cli/ember-cli/pull/3036) [BUGFIX] Fix platform dependent path separator [@KarimBaaba](https://github.com/KarimBaaba)
- [#2754](https://github.com/ember-cli/ember-cli/pull/2754) [FEATURE] Allow addon commands to be classes [@chadhietala](https://github.com/chadhietala)
- [#2923](https://github.com/ember-cli/ember-cli/pull/2923) [ENHANCEMENT] Add disable-analytics option to all commands [@twokul](https://github.com/twokul)
- [#2901](https://github.com/ember-cli/ember-cli/pull/2901) [ENHANCEMENT] Improve boot by 300–400ms [@stefanpenner](https://github.com/stefanpenner)
- [#3049](https://github.com/ember-cli/ember-cli/pull/3049) [FEATURE] Add Test helper blueprint [@stefanpenner](https://github.com/stefanpenner)
- [#2826](https://github.com/ember-cli/ember-cli/pull/2826) [BUGFIX] Remove path.join from http-mock bluerint urls [@knownasilya](https://github.com/knownasilya)
- [#2983](https://github.com/ember-cli/ember-cli/pull/2983) [ENHANCEMENT] Update QUnit version [@wagenet](https://github.com/wagenet)
- [#2814](https://github.com/ember-cli/ember-cli/pull/2814) [ENHANCEMENT] Add listing of available addons [@rondale-sc](https://github.com/rondale-sc)
- [#3007](https://github.com/ember-cli/ember-cli/pull/3007) [FEATURE] Add a watcher option to the build command [@rauhryan](https://github.com/rauhryan)
- [#3039](https://github.com/ember-cli/ember-cli/pull/3039) [BUGFIX] Move static file check earlier so it only affects the default value [@krisselden](https://github.com/krisselden)
- [#3028](https://github.com/ember-cli/ember-cli/pull/3028) [BUGFIX] Update Testem (fixes timeouts and reloads with Pretender) [@johanneswuerbach](https://github.com/johanneswuerbach)
- [#3026](https://github.com/ember-cli/ember-cli/pull/3026) [BUGFIX] Correct comment in server blueprint [@ohcibi](https://github.com/ohcibi)
- [#3008](https://github.com/ember-cli/ember-cli/pull/3008) [BUGFIX] Clarify error message for ensuring hyphen presence in component name [@artfuldodger](https://github.com/artfuldodger)
- [#3009](https://github.com/ember-cli/ember-cli/pull/3009) [BUGFIX] Tweak error message for executing `ember unknownCommand` [@artfuldodger](https://github.com/artfuldodger)
- [#2996](https://github.com/ember-cli/ember-cli/pull/2996) [BUGFIX] Rename .npmignore in addon blueprint (fixes broken package) [@jgwhite](https://github.com/jgwhite)
- [#2995](https://github.com/ember-cli/ember-cli/pull/2995) [BUGFIX] Correct package.json ordering in app blueprint [@kellyselden](https://github.com/kellyselden)
- [#2984](https://github.com/ember-cli/ember-cli/pull/2984) [ENHANCEMENT] Add `"strict": false` to blueprint .jshintrc [@quaertym](https://github.com/quaertym)

Thank you to all who took the time to contribute!

### 0.1.7

- Users
  + [`ember new` diff](https://github.com/kellyselden/ember-cli-output/commit/22b868fb064631d9ed16e208db982ee808f05296)
  + Upgrade your project's ember-cli version - [docs](https://ember-cli.com/user-guide/#upgrading)
  + Uninstall ember-cli-esnext. It has been replaced by ember-cli-6to5 which will be added to your project from the upgrade steps.
- Addon Developers
  + [`ember addon` diff](https://github.com/kellyselden/ember-addon-output/commit/eb5319eb7fd626cc53bf0b5aee639167a031a4c5)
  + No changes required
- Core Contributors
  + No changes required

#### Using 6to5.

The module transpile step is still es3 safe, if you are concern about using
6to5 you can remove it from package.json.

#### Community Contributions

- [#2841](https://github.com/ember-cli/ember-cli/pull/2841) Add insecure-proxy option to `serve` command [@matthewlehner](https://github.com/matthewlehner)
- [#2922](https://github.com/ember-cli/ember-cli/pull/2922) 0.1.6 changelog [@stefanpenner](https://github.com/stefanpenner)
- [#2927](https://github.com/ember-cli/ember-cli/pull/2927) Cleanup badges [@knownasilya](https://github.com/knownasilya)
- [#2937](https://github.com/ember-cli/ember-cli/pull/2937) [BUGFIX] only include dependencies(not devDependencies) of included addons [@jakecraige](https://github.com/jakecraige)
- [#2951](https://github.com/ember-cli/ember-cli/pull/2951) Fix for aliases for hyphenated options [@marcioj](https://github.com/marcioj)
- [#2952](https://github.com/ember-cli/ember-cli/pull/2952) Fixes validation of shorthand commandOptions [@trabus](https://github.com/trabus)
- [#2960](https://github.com/ember-cli/ember-cli/pull/2960) Move from esnext to 6to5 [@stefanpenner](https://github.com/stefanpenner)
- [#2964](https://github.com/ember-cli/ember-cli/pull/2964) [Bugfix] when developing an add-on, it’s jshint tests would be duplicate... [@stefanpenner](https://github.com/stefanpenner)
- [#2965](https://github.com/ember-cli/ember-cli/pull/2965) Remove Hardcoded test-loader [@chadhietala](https://github.com/chadhietala)
- [#2976](https://github.com/ember-cli/ember-cli/pull/2976) debug logging for add-ons + projects [@stefanpenner](https://github.com/stefanpenner)

Thank you to all who took the time to contribute!

### 0.1.6

The following changes are required if you are upgrading from the previous version:

- Users
  + [`ember new` diff](https://github.com/kellyselden/ember-cli-output/commit/5c08ee64df8df8bd40c3e1fd9541e19c9db9b214)
  + Upgrade your project's ember-cli version - [docs](https://ember-cli.com/user-guide/#upgrading)
- Addon Developers
  + [`ember addon` diff](https://github.com/kellyselden/ember-addon-output/commit/82652c474424a118268383d429f4b054567bb966)
  + No changes required
- Core Contributors
  + Use `expect` over `assert` in tests going forward

#### Community Contributions

- [#2885](https://github.com/ember-cli/ember-cli/pull/2885) [ENHANCEMENT] NPM should use save-exact flags [@chadhietala](https://github.com/chadhietala)
- [#2840](https://github.com/ember-cli/ember-cli/pull/2840) [INTERNAL ]using 'expect' vs. assert. [@Mawaheb](https://github.com/Mawaheb)
- [#2669](https://github.com/ember-cli/ember-cli/pull/2669) [ENHANCEMENT] add .npmignore to addon blueprint [@pogopaule](https://github.com/pogopaule)
- [#2909](https://github.com/ember-cli/ember-cli/pull/2909) [INTERNAL] Use lib/ext/promise instead of RSVP directly [@zeppelin](https://github.com/zeppelin)
- [#2857](https://github.com/ember-cli/ember-cli/pull/2857) [ENHANCEMENT] Add descriptions to more Broccoli trees. [@rwjblue](https://github.com/rwjblue)
- [#2842](https://github.com/ember-cli/ember-cli/pull/2842) [INTERNAL] Prefer `expect` over `assert` for testing [@stavarotti](https://github.com/stavarotti)
- [#2847](https://github.com/ember-cli/ember-cli/pull/2847) [BUGFIX] Bump ember-router-generator (fixes WARN on description not present). [@abuiles](https://github.com/abuiles)
- [#2843](https://github.com/ember-cli/ember-cli/pull/2843) [INTERNAL] Unify using chai.expect [@twokul](https://github.com/twokul)
- [#2900](https://github.com/ember-cli/ember-cli/pull/2900) [INTERNAL] update some CI stuff [@stefanpenner](https://github.com/stefanpenner)
- [#2876](https://github.com/ember-cli/ember-cli/pull/2876) [BUGFIX] make sure adapter cannot extend from itself [@jakecraige](https://github.com/jakecraige)
- [#2869](https://github.com/ember-cli/ember-cli/pull/2869) [BUGFIX] Tolerate before & after references to missing addons [@ef4](https://github.com/ef4)
- [#2864](https://github.com/ember-cli/ember-cli/pull/2864) [ENHANCEMENT] the .gitkeep in /public can now be removed [@kellyselden](https://github.com/kellyselden)
- [#2887](https://github.com/ember-cli/ember-cli/pull/2887) [INTERNAL] I don’t think we need this anymore. [@stefanpenner](https://github.com/stefanpenner)
- [#2910](https://github.com/ember-cli/ember-cli/pull/2910) [DOCS] Update org references to ember-cli [@zeppelin](https://github.com/zeppelin)
- [#2911](https://github.com/ember-cli/ember-cli/pull/2911) [DOCS] More org updates to reference ember-cli [@Dhaulagiri](https://github.com/Dhaulagiri)
- [#2916](https://github.com/ember-cli/ember-cli/pull/2916) [BUGFIX] findAddonByName returning incorrect matches [@jakecraige](https://github.com/jakecraige)
- [#2918](https://github.com/ember-cli/ember-cli/pull/2918) [ENHANCEMENT] Updated testem [@johanneswuerbach](https://github.com/johanneswuerbach)
- [#2919](https://github.com/ember-cli/ember-cli/pull/2919) [ENHANCEMENT] implement Blueprint.prototype.addAddonToProject [@jakecraige](https://github.com/jakecraige)
- [#2920](https://github.com/ember-cli/ember-cli/pull/2920) [BUGFIX] explicitly bump broccoli-sourcemap-concat to fix #2890 [@krisselden](https://github.com/krisselden)
- [#2929](https://github.com/ember-cli/ember-cli/pull/2929) [BUGFIX] Bump ember-router-generator. [@abuiles](https://github.com/abuiles)
- [#2939](https://github.com/ember-cli/ember-cli/pull/2939) [ENHANCEMENT] Add a hook for postprocessing tests tree [@ef4](https://github.com/ef4)
- [#2941](https://github.com/ember-cli/ember-cli/pull/2941) [ENHANCEMENT] Bumped testem [@johanneswuerbach](https://github.com/johanneswuerbach)
- [#2944](https://github.com/ember-cli/ember-cli/pull/2944) [INTERNAL] update CONTRIBUTING.md [@jakecraige](https://github.com/jakecraige)

Thank you to all who took the time to contribute!

### 0.1.5

### Applications

- [`ember new` diff](https://github.com/kellyselden/ember-cli-output/commit/feb4dd773e2d68c8576b060c2973062ba83ed66a)

- [#2727](https://github.com/ember-cli/ember-cli/pull/2727) Added
  sourcemap support to the JS concatenation and minification steps of
  the build. This eliminates the need for the wrapInEval hack. Any
  Javascript preprocessors that produce sourcemaps will also be
  automatically incorporated into the final result. Sourcemaps are
  enabled by default in dev, to enable them in production pass
  `{sourcemaps: { enabled: true, extensions: ['js']}}` to your
  EmberApp constructor.

- [#2777](https://github.com/ember-cli/ember-cli/pull/2777) allowed
  the creation of components with slashes in their names since this is
  supported in Handlebars 2.0.

- [#2800](https://github.com/ember-cli/ember-cli/pull/2800) Added 3 new commands

  ```
  ember install
  ember install:bower moment
  ember install:npm ember-browserify
  ```

  They behave exactly as you'd expect. Install runs npm and bower
  install on the project. The last two simply pass in the package names
  you give it to the underlying task to do it.

- [#2805](https://github.com/ember-cli/ember-cli/pull/2805) Added the
  `install:addon` command, which installs an addon with NPM and then
  runs the included generator of the same name  if it provides one.

  If the blueprint for the installed addon requires arguments, then
  you can pass them too, for example, the `ember-cli-cordova` addon
  needs an extra argument which you can pass running the command as
  follows: `ember install:addon ember-cli-cordova com.myapp.app`.

- [#2565](https://github.com/ember-cli/ember-cli/pull/2565) added
  support for command options aliases, as well as aliases for
  predefined options, this means that some commands can use aliases
  for their existing options, for example, instead of running `ember g
  route foo --type route` we can now use the -route alias: `ember g
  route foo -route`.

  You can see available aliases for each command running `ember help`,
  they will show as `aliases: ` follow by the alias.

- [#2668](https://github.com/ember-cli/ember-cli/pull/2668) added the
  `prepend` flag to `app.import` in `Brocfile.js`, allowing to prepend
  a file to the vendor bundle rather than appended which is the
  default behaviour.

   ```
   // Brocfile.js
   app.import('bower_components/es5-shim/es5-shim.js', {
     type: 'vendor',
     prepend: true
   });
   ```

- [#2694](https://github.com/ember-cli/ember-cli/pull/2694) disabled
  default lookup & active generation logging in
  `config/environment.js`.

- [#2748](https://github.com/ember-cli/ember-cli/pull/2748) improved
  the router generator to support properly nested routes and
  resources, previously if you had a route similar like:

  ```
  Router.map(function() {
    this.route("foo");
  });
  ```

  And you did `ember g route foo/bar` the generated routes would be

  ```
  Router.map(function() {
    this.route("foo");
    this.route("foo/bar");
  });
  ```

  Now it keeps manages nested routes properly so the result would be:

  ```
  Router.map(function() {
    this.route("foo", function() {
      this.route("bar");
    });
  });
  ```

  Additionally the option `--path` was added so you can do things like
  `ember g route friends/edit --path=:friend_id/id` creating a nested
  route under `friends` like: `this.route('edit', {path: ':friend_id/edit'})`

- [#2734](https://github.com/ember-cli/ember-cli/pull/2734) changed
  the options for editorconfig so it won't remove trailing whitespace
  on .diff files.

- [#2788](https://github.com/ember-cli/ember-cli/pull/2788) added an
  `on('error')` handler to the proxy blueprint, with this your `ember
  server` won't be killed when receiving `socket hang up` from the
  `http-proxy`.

- [#2741](https://github.com/stefanpenner/ember-cli/pull/2741) updated `broccoli-asset-rev` to 2.0.0.

- [#2779](https://github.com/ember-cli/ember-cli/pull/2779) fixed a
  bug in your `.ember-cli` file, if you had a liveReloadPort of say
  "4200" it would not actually end up as that port. This casts the
  string to a number so that the port is set correctly.

- [#2817](https://github.com/ember-cli/ember-cli/pull/2817) added a
  new feature so [Leek](https://github.com/twokul/leek) can be
  configured through your `.ember-cli` file. It means you will be able
  to configure the URLs Leek sends requests to, with this you can plug
  internal tools and track usage patterns.

- [#2828](https://github.com/ember-cli/ember-cli/pull/2828) added the
  option to consume `app.env` before app instance creation in your
  Brocfile, this is useful if you want to pass environment-dependent
  options to the EmberApp constructor in your Brocfile:

  ```
  new EmberApp({
    someOption: EmberApp.env() === 'production' ? 'foo' : 'bar';
  });
  ```
- [#2829](https://github.com/ember-cli/ember-cli/pull/2829) fixed an
  issue on the model-test blueprint which was causing the build to fail
  when the options `needs` wasn't present.

- [#2832](https://github.com/ember-cli/ember-cli/pull/2832) added a
  buildError hook which will be called when an error occurs during the
  `preBuild` or `postBuild` hooks for addons, or when `builder#build`
  fails hook.

- [#2836](https://github.com/ember-cli/ember-cli/pull/2836) added a
  check when passing `--proxy` to `ember server`. If the URL doesn't
  include `http` or `https` then the command will fail since it
  requires the protocol in order to get the proxy working correctly.

#### Addons

- [`ember addon` diff](https://github.com/kellyselden/ember-addon-output/commit/1df573947070214b058e830e962a673fc9819925)

- [#2693](https://github.com/ember-cli/ember-cli/pull/2693) fixed an
  issue with blueprints ensuring that last loaded blueprint takes
  precedence.

- [#2805](https://github.com/ember-cli/ember-cli/pull/2805) Added the
  `install:addon` command, which installs an addon with NPM and then
  runs the included generator of the same name if it provides one,
  additionally if you addon generator's name is different to the addon
  name, you can pass the option `defaultBlueprint` in your
  `package.json` and the command will run the generator after
  installed. The following will run `ember g cordova-starter-kit`
  after it has successfully installed `ember-cli-cordova`

  ```
  name: 'ember-cli-cordova',
  'ember-addon': {
    defaultBlueprint: 'cordova-starter-kit'
  }
  ```
- [#2775](https://github.com/ember-cli/ember-cli/pull/2775) added a
  default `.jshintrc` for `in-repo-addons` so they are treated as
  `Node` applications.

### 0.1.4

#### Applications

* [`ember new` diff](https://github.com/kellyselden/ember-cli-output/commit/94439eb22e76e7e71be472c264bef40235583fa9)
* [BUGFIX] Use the container from the created Ember.Application for initializer tests. [#2582](https://github.com/stefanpenner/ember-cli/pull/2582)
* [ENHANCEMENT] Add extra contentFor hooks [#2588](https://github.com/stefanpenner/ember-cli/pull/2592)
  * `{{content-for 'head-footer'}}`
  * `{{content-for 'test-head-footer'}}`
  * `{{content-for 'body-footer'}}`
  * `{{content-for 'test-body-footer'}}`
* [BUGFIX] Create separate server blueprint to stop http-{mock,proxy} removing files [#2610](https://github.com/stefanpenner/ember-cli/pull/2610)
* [BUGFIX] Fixes `--proxy` so it proxies correctly to API's under subdomains [#2615](https://github.com/stefanpenner/ember-cli/pull/2615)
* [BUGFIX] Ensure `watchman` does not conflict with NPM's `watchman` package. [#2645](https://github.com/stefanpenner/ember-cli/pull/2645)
* [BUGFIX] Ensure that the generated meta tag is now self closing. [#2661](https://github.com/stefanpenner/ember-cli/pull/2661)

#### Addons

* [`ember addon` diff](https://github.com/kellyselden/ember-addon-output/commit/1ba17bff6003dd176a038113f412fc24a26b03d2)

### 0.1.3

#### Applications

  * [`ember new` diff](https://github.com/kellyselden/ember-cli-output/commit/25323aef6cd8a4e277dc451aa4fa0d80a1715acd)
  * [#2586](https://github.com/stefanpenner/ember-cli/pull/2586) Set locationType to none in tests.
  * [#2573](https://github.com/stefanpenner/ember-cli/pull/2574) Added --silent option for quieter UI
  * [#2458](https://github.com/stefanpenner/ember-cli/pull/2458) Added additional file watching mechanism: [Watchman](https://facebook.github.io/watchman/)
    This helps resolve the recent Node + Yosemite file watching issues, but also improves file watching (when available) for all `*nix` systems

    What is Watchman?

    Watchman runs as a standalone service, this allows it to manage file-watching for multiple consumers (in our case ember-cli apps)

    How do I used it?
      homebrew: `brew install watchman`
      other: https://facebook.github.io/watchman/docs/install.html
      windows: not supported yet, but it [may happen](https://github.com/facebook/watchman/issues/19)

    What happens if its not installed?

    We fall back to the existing watcher NodeWatcher

    How do I force it to fallback to NodeWatch

    ```sh
    ember <command> --watcher=node
    ```

    Common problem: `invalid watchman found, version: [2.9.8] did not satisfy [^3.0.0]` this basically means you have an older version of watchman installed. Be sure to install `3.0.0` and run `watchman shutdown-server` before re-starting your ember server.

  * [#2265](https://github.com/stefanpenner/ember-cli/pull/2265) Added auto-restarting of server and triggering of LR on `server/*` file changes
  * [#2535](https://github.com/stefanpenner/ember-cli/pull/2535) Updated broccoli-asset-rev to 1.0.0
  * [#2452](https://github.com/stefanpenner/ember-cli/pull/2452) Including [esnext](https://github.com/esnext/esnext) via `ember-cli-esnext` per default
  * [#2518](https://github.com/stefanpenner/ember-cli/pull/2518) improved HTTP logging when using http-mocks and proxy by using [morgan](https://www.npmjs.org/package/morgan)
  * [#2532](https://github.com/stefanpenner/ember-cli/pull/2532) Added support to run specific tests via `ember test --module` and `ember test --filter`
  * [#2514](https://github.com/stefanpenner/ember-cli/pull/2514) Added config.usePodsByDefault for users who wish to have blueprints run in `pod` mode all the time
  * Warn on invalid command options
  * Allow array of paths to the preprocessCss phase
  * Adding --pods support for adapters, serializers, and transforms
  * As part of the Ember 2.0 push  remove controller types.
  * http-mock now follows ember-data conventions
  * many of ember-cli internals now are instrumented with [debug]
    usage: `DEBUG=ember-cli:* ember <command>` to see ember-cli specific verbose logging.
  * Added ember-cli-dependency-checker to app's package.json
  * Added option to disable auto-start of ember app.
  * Added optional globbing to init with `ember init <glob-pattern>`, this allows you to re-blueprint a single file like: `ember init app/index.html`
  * Added support to test the app when built with `--env production`.
  * Update to Ember 1.8.1
  * Update to Ember Data v1.0.0-beta.11
  * [#2351](https://github.com/stefanpenner/ember-cli/pull/2351) Fix automatic generated model belongs-to and has-many relations to resolve test lookup.
  * [#1888](https://github.com/stefanpenner/ember-cli/pull/1888) Allow multiple SASS/LESS files to be built by populating `outputPaths.app.css` option
  * [#2523](https://github.com/stefanpenner/ember-cli/pull/2523) Added `outputPaths.app.html` option
  * [#2472](https://github.com/stefanpenner/ember-cli/pull/2472) Added Pod support for test blueprints.

  Add much more: [view entire diff](https://github.com/stefanpenner/ember-cli/compare/v0.1.2...v0.1.3)

#### Addons

  * [`ember addon` diff](https://github.com/kellyselden/ember-addon-output/commit/b75bc2c5e0d8d5f954d6c7adcb108f71fdef9ebf)
  * [#2505](https://github.com/stefanpenner/ember-cli/pull/2505) Added ability to dynamic add/remove module whitelist entries so that the [ember-browserify](https://github.com/ef4/ember-browserify) addon can work
  * [#2505](https://github.com/stefanpenner/ember-cli/pull/2505) Added an addon postprocess hook for all javascript
  * [#2271](https://github.com/stefanpenner/ember-cli/pull/2271) Added Addon.prototype.isEnabled for an addon to exclude itself from the project at runtime.
  * [#2451](https://github.com/stefanpenner/ember-cli/pull/2451) Ensure that in-repo addons are watched.
  * [#2411](https://github.com/stefanpenner/ember-cli/pull/2411) Add preBuild hook for addons.

### 0.1.2

#### Applications

* [`ember new` diff](https://github.com/kellyselden/ember-cli-output/commit/0e6a6834b46df72658225490073980c44413892f)
* [BREAKING ENHANCEMENT] Remove hard-coded support for `broccoli-less-single`, use `ember-cli-less` for `.less` support now. [#2210](https://github.com/stefanpenner/ember-cli/pull/2210)
* [ENHANCEMENT] Provide a helpful error if the configuration info cannot be read from the proper `<meta>` tag. [#2219](https://github.com/stefanpenner/ember-cli/pull/2219)
* [ENHANCEMENT] Allow test filtering from the command line. Running `ember test --filter "foo bar"` or `ember test --server --filter "foo bar"` will limit test runs
  to tests that contain "foo bar" in their module name or test name. [#2223](https://github.com/stefanpenner/ember-cli/pull/2223)
* [ENHANCEMENT] Add a few more `content-for` hooks to `index.html` and `tests/index.html`. [#2236](https://github.com/stefanpenner/ember-cli/pull/2236)
* [ENHANCEMENT] Properly display the file causing build errors in `ember build --watch` and `ember serve` commands. [#2237](https://github.com/stefanpenner/ember-cli/pull/2237), [#2246](https://github.com/stefanpenner/ember-cli/pull/2246), and [#2297](https://github.com/stefanpenner/ember-cli/pull/2297)
* [ENHANCEMENT] Update `broccoli-asset-rev` to 0.3.1. [#2250](https://github.com/stefanpenner/ember-cli/pull/2250)
* [ENHANCEMENT] Add `ember-export-application-global` to allow easier debugging. [#2270](https://github.com/stefanpenner/ember-cli/pull/2270)
* [BUGFIX] Fix default `.gitignore` to properly match `bower_components`. [#2285](https://github.com/stefanpenner/ember-cli/pull/2285)
* [ENHANCEMENT] Display `baseURL` in `ember serve` startup messages. [#2291](https://github.com/stefanpenner/ember-cli/pull/2291)
* [BUGFIX] Fix issues resulting in files outside of `tmp/` being removed due to following of symlinks. [#2290](https://github.com/stefanpenner/ember-cli/pull/2290) and [#2301](https://github.com/stefanpenner/ember-cli/pull/2301)
* [ENHANCEMENT] Add --watcher=polling option to `ember test --server`. This provides a work around for folks having `EMFILE` errors in some scenarios. [#2296](https://github.com/stefanpenner/ember-cli/pull/2296)
* [ENHANCEMENT] Allow opting out of storing the applications configuration in the generated `index.html` via `storeConfigInMeta` option in the `Brocfile.js`. [#2298](https://github.com/stefanpenner/ember-cli/pull/2298)
* [BUGFIX] Update ember-cli-content-security-policy and ember-cli-inject-live-reload packages to latest version. Allows livereload to function properly regardless
  of host (0.1.0 always assumed `localhost` for the livereload server). [#2306](https://github.com/stefanpenner/ember-cli/pull/2306)
* [ENHANCEMENT] Update internal dependencies to latest versions. [#2307](https://github.com/stefanpenner/ember-cli/pull/2307)
* [BUGFIX] Allow overriding of vendor files to not loose required ordering. [#2312](https://github.com/stefanpenner/ember-cli/pull/2312)
* [ENHANCEMENT] Add `bowerDirectory` to `Project` model (discovered on initialization). [#2287](https://github.com/stefanpenner/ember-cli/pull/2287)

#### Addons

* [`ember addon` diff](https://github.com/kellyselden/ember-addon-output/commit/333ec703fba364bf5d2dcb3cc1d04a7b65c246f0)
* [ENHANCEMENT] Allow addons to inject middleware into testem. [#2128](https://github.com/stefanpenner/ember-cli/pull/2128)
* [ENHANCEMENT] Add {{content-for 'body'}} to `app/index.html` and `tests/index.html`. [#2236](https://github.com/stefanpenner/ember-cli/pull/2236)
* [ENHANCEMENT] Add {{content-for 'test-head'}} to `tests/index.html`. [#2236](https://github.com/stefanpenner/ember-cli/pull/2236)
* [ENHANCEMENT] Add {{content-for 'test-body'}} to `tests/index.html`. [#2236](https://github.com/stefanpenner/ember-cli/pull/2236)
* [ENHANCEMENT] Allow adding multiple bower packages at once via `Blueprint.prototype.addBowerPackagesToProject`. [#2222](https://github.com/stefanpenner/ember-cli/pull/2222)
* [ENHANCEMENT] Allow adding multiple NPM packages at once via `Blueprint.prototype.addPackagesToProject`. [#2245](https://github.com/stefanpenner/ember-cli/pull/2245)
* [ENHANCEMENT] Ensure generated addons are in strict mode. [#2295](https://github.com/stefanpenner/ember-cli/pull/2295)
* [BUGFIX] Ensure that addon's with `addon/styles/app.css` are able to compile properly (copying contents of `addon/styles/app.css` into `vendor.css`). [#2301](https://github.com/stefanpenner/ember-cli/pull/2301)
* [ENHANCEMENT] Provide the `httpServer` instance to `serverMiddleware` (and `./server/index.js`). [#2302](https://github.com/stefanpenner/ember-cli/issues/2302)

#### Blueprints

* [ENHANCEMENT] Tweak helper blueprint to make it easier to test. [#2257](https://github.com/stefanpenner/ember-cli/pull/2257)
* [ENHANCEMENT] Streamline initializer and service blueprints. [#2260](https://github.com/stefanpenner/ember-cli/pull/2260)

### 0.1.1

#### Applications

* [`ember new` diff](https://github.com/kellyselden/ember-cli-output/commit/c97633f87717074986403e3ad87149d3bd8d1ee3)
* [BUGFIX] Fix symlink regression in Windows (update broccoli-file-remover to 0.3.1). [#2204](https://github.com/stefanpenner/ember-cli/pull/2204)

#### Addons

* [`ember addon` diff](https://github.com/kellyselden/ember-addon-output/commit/decc6c6c87071d271ee4b86dc292b7a353ead0e1)

### 0.1.0

#### Applications

* [`ember new` diff](https://github.com/kellyselden/ember-cli-output/commit/d35102254aeac097405167f2abeef57b92def518)
* [ENHANCEMENT] Add symlinking to speed up Broccoli builds. [#2125](https://github.com/stefanpenner/ember-cli/pull/2125)
* [BUGFIX] Fix issue with livereload in 0.0.47. [#2176](https://github.com/stefanpenner/ember-cli/pull/2176)
* [BUGFIX] Change content security policy addon to use report only mode by default. [#2190](https://github.com/stefanpenner/ember-cli/pull/2190)
* [ENHANCEMENT] Allow addons to customize their ES6 module prefix (for `addon` tree). [#2189](https://github.com/stefanpenner/ember-cli/pull/2189)
* [BUGFIX] Ensure all addon hooks are executed in addon test harness. [#2195](https://github.com/stefanpenner/ember-cli/pull/2195)

#### Addons

* [`ember addon` diff](https://github.com/kellyselden/ember-addon-output/commit/84fd1c523407e9fa7df7d2a664a14ddb543ea5e0)

### 0.0.47

#### Applications

* [`ember new` diff](https://github.com/kellyselden/ember-cli-output/commit/7c59cf59fa42a9bf585b52455e424e2553aeb2aa)
* [ENHANCEMENT] Add `--pod` option to blueprints for generate and destroy. Add `fileMapTokens` hook to blueprints, and optional
  blueprint file tokens `__path__` and `__test__` for pod support. [#1994](https://github.com/stefanpenner/ember-cli/pull/1994)
* [ENHANCEMENT] Provide better error messages when uncaught errors occur during `ember build` and `ember serve`. [#2043](https://github.com/stefanpenner/ember-cli/pull/2043)
* [ENHANCEMENT] Do not use inline `<script>` tags.  Set the stage for enabling content security policy. [#2058](https://github.com/stefanpenner/ember-cli/pull/2058)
* [ENHANCEMENT] Add [ember-cli-content-security-policy](https://github.com/rwjblue/ember-cli-content-security-policy) addon
  when running development server (see [content-security-policy.com](https://content-security-policy.com/) for details). [#2065](https://github.com/stefanpenner/ember-cli/pull/2065)
* [BREAKING] Remove `environment` and `getJSON` options to `EmberApp` (in the `Brocfile.js`).
* [ENHANCEMENT] Add `configPath` option to `EmberApp` (in the `Brocfile.js`) to allow using a custom file for obtaining configuration
  information. [#2068](https://github.com/stefanpenner/ember-cli/pull/2068)
* [BUGFIX] Use url.parse instead of manually checking baseURL. This allows `app://localhost/` URLs needed for node-webkit. [#2088](https://github.com/stefanpenner/ember-cli/pull/2088)
* [BUGFIX] Remove duplicate warning when generating controllers. [#2066](https://github.com/stefanpenner/ember-cli/pull/2066)
* [BREAKING ENHANCEMENT] Move `config` information out of the `assets/my-app-name.js` file and into a `<meta>` tag in the document `head`. [#2086](https://github.com/stefanpenner/ember-cli/pull/2086)
  * Removes `<my-app-name>/config/environments/*` from module system output.
  * Makes build output the same regardless of environment config.
  * Makes injection of custom config information as simple as adding/modifying/customizing the meta contents.
* [BREAKING BUGFIX] Update `loader.js` entry in `bower.json` to use the proper name.

  This requires editing `bower.json` to change:

```
  "loader": "stefanpenner/loader.js#1.0.1",
```

To:

```
  "loader.js": "stefanpenner/loader.js#1.0.1",
```
* [BREAKING ENHANCEMENT] Replace `{{BASE_TAG}}` in `index.html` with `{{content-for 'head'}}`. [#2153](https://github.com/stefanpenner/ember-cli/pull/2153)

#### Addons

* [`ember addon` diff](https://github.com/kellyselden/ember-addon-output/commit/de0caa4385998250786a975a32208ebff7fcbf87)
* [BUGFIX] `addon/` directory is no longer required when running local development server inside an addon. [#2044](https://github.com/stefanpenner/ember-cli/pull/2044)
* [BUGFIX] Use the specified name for the addon (was previously using `dummy` for all addon's names). [#2042](https://github.com/stefanpenner/ember-cli/pull/2042)
* [ENHANCEMENT] Add `Registry.prototype.remove` to make it easier to remove preprocessor plugins. [#2048](https://github.com/stefanpenner/ember-cli/pull/2048)
* [ENHANCEMENT] Add `Registry.prototype.extensionsForType` to make it easier to detect what extensions are support for a given type
  of file (`js`, `css`, or `template` files). [#2050](https://github.com/stefanpenner/ember-cli/pull/2050)
* [BUGFIX] Allow `addon` tree to contain any filetype that is known by the JS preprocessor registry. [#2054](https://github.com/stefanpenner/ember-cli/pull/2054)
* [BUGFIX] Ensure that addons cannot override the application configuration (in the `config` hook). [#2133](https://github.com/stefanpenner/ember-cli/pull/2133)
* [ENHANCEMENT] Allow addons to implement `contentFor` method to add string output into the associated
  `{{content-for 'foo'}}` section in `index.html`. [#2153](https://github.com/stefanpenner/ember-cli/pull/2153)

#### Blueprints

* [ENHANCEMENT] Add `description` for blueprints created by `ember generate blueprint`. [#2062](https://github.com/stefanpenner/ember-cli/pull/2062)
* [ENHANCEMENT] Add `in-repo-addon` generator. [#2072](https://github.com/stefanpenner/ember-cli/pull/2072)
* [ENHANCEMENT] Add `before` and `after` options to `Blueprint.prototype.insertIntoFile`. [#2122](https://github.com/stefanpenner/ember-cli/pull/2122)
* [ENHANCEMENT] Allow `git` based application blueprints. [#2103](https://github.com/stefanpenner/ember-cli/pull/2103)

### 0.0.46

#### Applications

* [`ember new` diff](https://github.com/kellyselden/ember-cli-output/commit/4127ceb7851f28dc32fe50eaeb618754b7fa6027)
* [BUGFIX] Addons shared the same `treePaths` and `treeForMethods` listing. This meant that an addon changing `this.treePaths.vendor` (for example) would modify where
  ALL addons looked for their vendor trees. [#2035](https://github.com/stefanpenner/ember-cli/pull/2035)

#### Addons

* [`ember addon` diff](https://github.com/kellyselden/ember-addon-output/commit/176915ef4c5b01e898db8a85cd2e11a83b7117c3)

### 0.0.45

#### Applications

* [`ember new` diff](https://github.com/kellyselden/ember-cli-output/commit/02106d8aa7873a07c05bf05f5c6ed08f7bb30311)
* [BREAKING ENHANCEMENT] Moved `modulePrefix` to `config/environment.js`. [#1933](https://github.com/stefanpenner/ember-cli/pull/1933)
* [BREAKING ENHANCEMENT] Remove `window.MyAppNameENV`. You will now need to import the configuration instead of relying on using the global.  [#1903](https://github.com/stefanpenner/ember-cli/pull/1903).

```javascript
import ENV from '<appName>/config/environment';
ENV.API_HOST; // example.com
```

* [ENHANCEMENT] Allowing config of asset output paths. [#1904](https://github.com/stefanpenner/ember-cli/pull/1904)
* [ENHANCEMENT] Add a default `.ember-cli` file and document disableAnalytics. [#1801](https://github.com/stefanpenner/ember-cli/pull/1801)
* [BUGFIX] Add location type for test environment. This generally makes using `ember test` with a custom baseURL work properly. [#1915](https://github.com/stefanpenner/ember-cli/pull/1915)
* [ENHANCEMENT] Allow multiple pre-processors per type (for example, using `broccoli-sass` AND `broccoli-less` is now possible). [#1918](https://github.com/stefanpenner/ember-cli/pull/1918)
* [ENHANCEMENT] Update `startApp` to provide app configuration. [#1329](https://github.com/stefanpenner/ember-cli/pull/1329)
* [BUGFIX] Remove manual `env === 'production'` checks. [#1929](https://github.com/stefanpenner/ember-cli/pull/1929)
* [BUGFIX] Fixed an issue where project.config() could be called with undefined environment when starting express server. [#1959](https://github.com/stefanpenner/ember-cli/pull/1959)
* [ENHANCEMENT] Improve blueprint self-documentation by adding additional details to `ember help generate`. [#1279](https://github.com/stefanpenner/ember-cli/pull/1279)
* [ENHANCEMENT] Update `broccoli-asset-rev`to `0.1.1`. [#1945](https://github.com/stefanpenner/ember-cli/pull/1945)
* [ENHANCEMENT] Update app blueprint's `package.json`/`bower.json` to depend on ember-data. [#1873](https://github.com/stefanpenner/ember-cli/pull/1873)
* [BUGFIX] Ensure that things loaded by server/index.js override addons. This changes the middleware ordering so that the app's middlewares are loaded *before*
  the internal middlewares. [#2008](https://github.com/stefanpenner/ember-cli/pull/2008)
* [BUGFIX] Removed broccoli-sweetjs from the internal preprocessor registry. [#2014](https://github.com/stefanpenner/ember-cli/pull/2014)
* [ENHANCEMENT] Pull `podModulePrefix` from config/environment.js. [#2024](https://github.com/stefanpenner/ember-cli/pull/2024)
* [BUGFIX] Exit with a non-zero exit code (to indicate failure), and provide a nice error message if `ember test` runs nothing. [#2025](https://github.com/stefanpenner/ember-cli/pull/2025)

#### Addons

* [`ember addon` diff](https://github.com/kellyselden/ember-addon-output/commit/d217efb35368ae89897896d4e4817711e01b2f6c)
* [ENHANCEMENT] Allow addons to return a public tree. By default anything in an addon's `public/` folder will be copied into a folder for that addon's name
in the output path. [#1930](https://github.com/stefanpenner/ember-cli/pull/1930)
* [BUGFIX] Remove extra nesting of `addon/styles` tree. Previously, the addon styles tree was looking for `addon/styles/styles/`. [#1964](https://github.com/stefanpenner/ember-cli/pull/1964)
* [ENHANCEMENT] Add `config` hook for addons. [#1972](https://github.com/stefanpenner/ember-cli/pull/1972)
* [BUGFIX] Ensure we do not add `ember-addon` twice when running `ember init` (to upgrade an addon). [#1982](https://github.com/stefanpenner/ember-cli/pull/1982)
* [BUGFIX] Allow `addon/templates` to be properly available inside the `my-addon-name.js` file with the correct module name. [#1983](https://github.com/stefanpenner/ember-cli/pull/1983)

#### Blueprints

* [ENHANCEMENT] Add empty function to resource blueprint when resource is singular. [#1946](https://github.com/stefanpenner/ember-cli/pull/1946)
* [BUGFIX] Do not inject application route into app/router.js. [#1953](https://github.com/stefanpenner/ember-cli/pull/1953)
* [ENHANCEMENT] Add `Blueprint.prototype.lookupBlueprint` which allows a blueprint to lookup other Blueprints. This makes it much easier to provide Blueprints that
  augment existing internal blueprints without having to copy and override them completely. [#2016](https://github.com/stefanpenner/ember-cli/pull/2016)

### 0.0.44

#### Applications

* [`ember new` diff](https://github.com/kellyselden/ember-cli-output/commit/d2bf0aa8e1868c45cff88b379b79d062646d1a62)
* [BUGFIX] Provide useful error message when `app/styles/app.ext` is not found. [#1866](https://github.com/stefanpenner/ember-cli/pull/1866) and [#1894](https://github.com/stefanpenner/ember-cli/pull/1894)
* [ENHANCEMENT] Updated dependency broccoli-es3-safe-recast. [#1891](https://github.com/stefanpenner/ember-cli/pull/1898) and [#1898](https://github.com/stefanpenner/ember-cli/pull/1898)
* [ENHANCEMENT] Updated dependency broccoli-merge-trees. [#1891](https://github.com/stefanpenner/ember-cli/pull/1898) and [#1898](https://github.com/stefanpenner/ember-cli/pull/1898)
* [ENHANCEMENT] Updated dependency fs-extra. [#1891](https://github.com/stefanpenner/ember-cli/pull/1898) and [#1898](https://github.com/stefanpenner/ember-cli/pull/1898)
* [ENHANCEMENT] Updated dependency proxy-middleware. [#1891](https://github.com/stefanpenner/ember-cli/pull/1898) and [#1898](https://github.com/stefanpenner/ember-cli/pull/1898)
* [ENHANCEMENT] Updated dependency tiny-lr. [#1891](https://github.com/stefanpenner/ember-cli/pull/1898) and [#1898](https://github.com/stefanpenner/ember-cli/pull/1898)
* [BUGFIX] Update `broccoli-caching-writer` to fix performance regression. [#1901](https://github.com/stefanpenner/ember-cli/pull/1901)
* [BUGFIX] Ensure that a `.bowerrc` without `directory` specified does not error. [#1902](https://github.com/stefanpenner/ember-cli/pull/1902)

#### Addons

* [`ember addon` diff](https://github.com/kellyselden/ember-addon-output/commit/56bc291bde44a0907284da0bfe10de69e3c0f876)
* [BUGFIX] Allow addons with styles to function properly. [#1892](https://github.com/stefanpenner/ember-cli/pull/1892)

#### Blueprints

* [BUGFIX] Fix `ember g http-mock foo` output to pass JSHint. [#1896](https://github.com/stefanpenner/ember-cli/pull/1896)

### 0.0.43

#### Applications

* [`ember new` diff](https://github.com/kellyselden/ember-cli-output/commit/a84279b975a550dc1f0befd2b066d4b1e7ff5c07)
* [BUGFIX] Fix ember init command in empty directory. [#1779](https://github.com/stefanpenner/ember-cli/pull/1779)
* [ENHANCEMENT] Add triggerEvent to `tests/.jshintrc`. [#1782](https://github.com/stefanpenner/ember-cli/pull/1782)
* [ENHANCEMENT] Allow opting out of analytics via `.ember-cli` config file. [#1797](https://github.com/stefanpenner/ember-cli/pull/1797)
* Bump `ember-cli-qunit` version.
* [BUGFIX] Update broccoli-caching-writer dependents to allow linking fallback (enables easier usage of ember-cli from within Vagrant). [#1799](https://github.com/stefanpenner/ember-cli/pull/1799)
* [BUGFIX] Avoid issue where `ember init` stalls on fresh system due to `bower install` prompting for permission to use analytics. [#1805](https://github.com/stefanpenner/ember-cli/pull/1805)
* [BUGFIX] Allow usage of standard Node.js functionality in `config/environments.js` (fixes a regression in 0.0.42). [#1809](https://github.com/stefanpenner/ember-cli/pull/1809)
* [ENHANCEMENT] Make current environment available modules. [#1820](https://github.com/stefanpenner/ember-cli/pull/1820)
* [BUGFIX] Ensures that AppNameENV and EmberENV are setup before the vendor files have been loaded (changes in 0.0.42 caused enabling Ember feature flags impossible from `config/environments.js`). [#1825](https://github.com/stefanpenner/ember-cli/pull/1825)
* [ENHANCEMENT] Ensures that the `<base>` tag changes when the config file is updated. [#1825](https://github.com/stefanpenner/ember-cli/pull/1825)
* [ENHANCEMENT] Injects the `/tests/index.html` with the test environment configuration (was previously whatever server was running). [#1825](https://github.com/stefanpenner/ember-cli/pull/1825)
* [ENHANCEMENT] `bower_components` and `vendor` are kept separate for import purposes. When we moved to separate directories for
  `bower_components/` and `vendor/` in 0.0.41, to allow for users to upgrade easier we merged those two folders into one single `vendor`
  tree.  This meant that you would still `app.import('vendor/baz/foo.js')` and `import Foo from 'vendor';` even if the file actually resides in
  `bower_components/`. This lead to much confusion and forced users to understand the internals that are going on (merging the two directories into `vendor/`).
  Now you would import things from `bower_components/` or `vendor/` if that is where they were on disk. [#1836](https://github.com/stefanpenner/ember-cli/pull/1836)
* [BUGFIX] Allow nested output path, if path does not previously exist. [#1872](https://github.com/stefanpenner/ember-cli/pull/1872)
* [ENHANCEMENT] Update `ember-cli-qunit` to 0.1.0. To avoid vendoring files in the addon and prevent having to run `bower install` within the addon
  itself (in a `postinstall` hook) the addon now installs its required packages directly into the applications `bower.json` file.
  This speeds up the build and make addon development much easier.  [#1877](https://github.com/stefanpenner/ember-cli/pull/1877)

#### Blueprints

* [BUGFIX] `ember g http-proxy` does not truncate the base path on proxied requests. [#1874](https://github.com/stefanpenner/ember-cli/pull/1874)
* [ENHANCEMENT] Add empty function to `ember g resource` generator. [#1817](https://github.com/stefanpenner/ember-cli/pull/1817)
* [ENHANCEMENT] Add {{outlet}} by default when generating a route template. [#1819](https://github.com/stefanpenner/ember-cli/pull/1819)
* [ENHANCEMENT] Remove use of deprecated `view.state` property. [#1826](https://github.com/stefanpenner/ember-cli/pull/1826)
* [BUGFIX] Allow blueprints without files. [#1829](https://github.com/stefanpenner/ember-cli/pull/1829)
* [ENHANCEMENT] Make `ember g adapter` extend from application adapter if present. [#1831](https://github.com/stefanpenner/ember-cli/pull/1831)
* [ENHANCEMENT] Add --base-class options to `ember g adapter`. [#1831](https://github.com/stefanpenner/ember-cli/pull/1831)
* [BUGFIX] Quote module name in object literal for `ember g http-mock`. [#1823](https://github.com/stefanpenner/ember-cli/pull/1823)
* [ENHANCEMENT] Add `Blueprint.prototype.addBowerPackageToProject`. [#1830](https://github.com/stefanpenner/ember-cli/pull/1830)
* [ENHANCEMENT] Add `Blueprint.prototype.insertIntoFile`. [#1857](https://github.com/stefanpenner/ember-cli/pull/1857)

#### Addons

* [`ember addon` diff](https://github.com/kellyselden/ember-addon-output/commit/165ee8069d32fc41bacb943bcb82acc691d0c628)
* [ENHANCEMENT] Expose Addon.prototype.isDevelopingAddon function. [#1785](https://github.com/stefanpenner/ember-cli/pull/1785)
* [ENHANCEMENT] Expose Addon.prototype.treeGenerator function, that automatically handles the
  returning an unwatchedTree vs the bare directory (therefore causing it to be watched). [#1785](https://github.com/stefanpenner/ember-cli/pull/1785)
* [ENHANCEMENT] Add default `Addon.prototype.blueprintsPath` implementation. Now if an addon has a `blueprints/` folder, it will be automatically used
  as the `blueprintsPath`. [#1876](https://github.com/stefanpenner/ember-cli/pull/1876)

### 0.0.42

#### Applications

* [`ember new` diff](https://github.com/kellyselden/ember-cli-output/commit/0e09ae86aa742450d4d88e72fc875a82c524e11f)
* [ENHANCEMENT] Throw an error if an Addon does not specify a name. [#1741](https://github.com/stefanpenner/ember-cli/pull/1741)
* [ENHANCEMENT] Extract `CoreObject` into a standalone package (`core-object`). [#1752](https://github.com/stefanpenner/ember-cli/pull/1752)
* [ENHANCEMENT] Set a default `baseURL` in `test` to allow `testem` to function properly with a custom `baseURL` specified. [#1748](https://github.com/stefanpenner/ember-cli/pull/1748)
* [BUGFIX] Update `broccoli-concat` to solve a performance issue with the recent addon changes (allows better caching when no changes are detected). [#1757](https://github.com/stefanpenner/ember-cli/pull/1757) and [#1766](https://github.com/stefanpenner/ember-cli/pull/1766)
* [BUGFIX] Bring `.bowerrc` file back for `app` blueprint. Helps alleviate upgrade issues, and ensures a parent directories `.bowerrc` cannot break an ember-cli app. [#1761](https://github.com/stefanpenner/ember-cli/pull/1761)
* [ENHANCEMENT] Update and clarify the default project README. [#1768](https://github.com/stefanpenner/ember-cli/pull/1768)
* [BUGFIX] Ensure that `app.import`'ed assets can be properly watched (and trigger a reload upon change). [#1774](https://github.com/stefanpenner/ember-cli/pull/1774)
* [BUGFIX] Ensure that `postBuild` hook is called on addons during `ember build`. [#1775](https://github.com/stefanpenner/ember-cli/pull/1775)
* [BREAKING ENHANCEMENT] Enabled automatic reloads on `config/environment.js` changes. [#1777](https://github.com/stefanpenner/ember-cli/pull/1777)
* [BREAKING ENHANCEMENT] Export the current configuration to a module (`my-app-name/config/environment'). [#1777](https://github.com/stefanpenner/ember-cli/pull/1777)

#### Addons

* [`ember addon` diff](https://github.com/kellyselden/ember-addon-output/commit/e716909c49c3b017385f4e128d3e5aa73a4558b6)

### 0.0.41

* [ENHANCEMENT] Allow calling `this._super.someMethodName()` in subclasses of CoreObject. [#1721](https://github.com/stefanpenner/ember-cli/pull/1721)
* [ENHANCEMENT] `.jshintrc`: disable esnext Promise global (prevents issues when RSVP Promise was intended but
  (non-universally-implemented) global Promise was used instead. [#1723](https://github.com/stefanpenner/ember-cli/pull/1723)
* [BUGFIX] Prevent deletion of files when invalid output-path is provided. [#1649](https://github.com/stefanpenner/ember-cli/pull/1649)
* [BUGFIX] Fix the /tests URL in IE8. [#1707](https://github.com/stefanpenner/ember-cli/pull/1707)
* [ENHANCEMENT] Remove `.bowerrc` file from application blueprint (will still use directory specified in `.bowerrc`, but uses the default
  of `bower_components/` if no `.bowerrc` exists). [#1679](https://github.com/stefanpenner/ember-cli/pull/1679)
* [BUGFIX] Fixes support for `.ember-cli` settings file. [#1676](https://github.com/stefanpenner/ember-cli/pull/1676)
* [BUGFIX] Blueprint: replace multiple occurences of `__name__` with module name. [#1658](https://github.com/stefanpenner/ember-cli/pull/1658)
* [ENHANCEMENT] Replace internal live-reload middleware with addon. [#1643](https://github.com/stefanpenner/ember-cli/pull/1643)
* [ENHANCEMENT] Add .travis.yml to app blueprint. [#1636](https://github.com/stefanpenner/ember-cli/pull/1636)
* [ENHANCEMENT] Allow individual Blueprints to determine if an entity name is required. [#1631](https://github.com/stefanpenner/ember-cli/pull/1631)
* [ENHANCEMENT] Move `qunit` support into an addon. [#1295](https://github.com/stefanpenner/ember-cli/pull/1295)
* [BUGFIX] Running `ember new foo-bar --dry-run` does not create new directory. [#1602](https://github.com/stefanpenner/ember-cli/pull/1602)
* [ENHANCEMENT] Allow addons to return an `addon` tree that will be namespaced with the addons name. [#1544](https://github.com/stefanpenner/ember-cli/pull/1544)
* [BUGFIX] Ensure non `assets/` files can be served from `public/` or when added via `app.import` (using the `destDir`). [#1549](https://github.com/stefanpenner/ember-cli/pull/1549)
* [ENHANCEMENT] Update `ember-resolver` version (allows for components and their templates to be grouped together). [#1540](https://github.com/stefanpenner/ember-cli/pull/1540)
* [ENHANCEMENT] Update `testem` version. [#1539](https://github.com/stefanpenner/ember-cli/pull/1539)
* [ENHANCEMENT] Remove `originate` from application blueprint.
* [ENHANCEMENT] Add EditorConfig file to blueprints. [#1507](https://github.com/stefanpenner/ember-cli/pull/1507)
* [ENHANCEMENT] Add `Blueprint#beforeInstall". [#1498](https://github.com/stefanpenner/ember-cli/pull/1498)
* [ENHANCEMENT] Add `--type` option (and check) to `controller` and `route` generators. [#1498](https://github.com/stefanpenner/ember-cli/pull/1498)
* [BUGFIX] Call `normalizeEntityName` hook before `locals` hook [#1717](https://github.com/stefanpenner/ember-cli/pull/1717)
* [ENHANCEMENT] replace multiple instances of __name__ in blueprints.
* [ENHANCEMENT] adds http-proxy for explicit, multi proxy use[#1474](https://github.com/stefanpenner/ember-cli/pull/1530)
* [BREAKING ENHANCEMENT] renames apiStub to http-mock to match other http-related generators [#1474] (https://github.com/stefanpenner/ember-cli/pull/1530)
* [ENHANCEMENT] Log proxy server traffic when using `ember serve --proxy` [#1583](https://github.com/stefanpenner/ember-cli/pull/1583)
* [ENHANCEMENT] Remove chain from express server [#1474](https://github.com/stefanpenner/ember-cli/pull/1474)
* [ENHANCEMENT] Remove Blueprint lookup failure stacktrace [#1476](https://github.com/stefanpenner/ember-cli/pull/1476)
* [ENHANCEMENT] --verbose errors option to have SilentError output stacktrace [#1480](https://github.com/stefanpenner/ember-cli/pull/1480)
* [BUGFIX] Modify service blueprint to create explicit injection [#1493](https://github.com/stefanpenner/ember-cli/pull/1493)
* [ENHANCEMENT] Generating a helper now also generates a test [#1503](https://github.com/stefanpenner/ember-cli/pull/1503)
* [BUGFIX] Do not run JSHint against trees returned from an addon.
* [BREAKING ENHANCEMENT] Addons can pull in test assets into test tree [#1453](https://github.com/stefanpenner/ember-cli/pull/1453)
* [BREAKING ENHANCEMENT] Addon model's \_root renamed to root [#1537](https://github.com/stefanpenner/ember-cli/pull/1537)
* [ENHANCEMENT] Addons can recursively add other addons [#1509](https://github.com/stefanpenner/ember-cli/pull/1509)
* [ENHANCEMENT] Upgrade `loader.js` to `1.0.1`. [#1543](https://github.com/stefanpenner/ember-cli/pull/1543)
* [BUGFIX] Allow `public/` to contain files in the root of the project. [#1549](https://github.com/stefanpenner/ember-cli/pull/1549)
* [ENHANCEMENT] Add `robots.txt` and `crossdomain.xml` files in the root of the project. [#1550](https://github.com/stefanpenner/ember-cli/pull/1550)
* [BUGFIX] Generating mixins and utils with several levels of nesting no longer produces a failing test. [#1551](https://github.com/stefanpenner/ember-cli/pull/1551)
* [BREAKING ENHANCEMENT] bower assets moved to bower_components instead of vendor [#1436](https://github.com/stefanpenner/ember-cli/pull/1436)
* [ENHANCEMENT] Move history support into a separate internal addon. [#1552](https://github.com/stefanpenner/ember-cli/pull/1552)
* [ENHANCEMENT] don't assume value of bowerrc.directory [#1553](https://github.com/stefanpenner/ember-cli/pull/1553)
* [ENHANCEMENT] es6 namespaced addons [#1544](https://github.com/stefanpenner/ember-cli/pull/1544)
* [ENHANCEMENT] Removed use of `memoize` from EmberApp. Allows multiple EmberApps to be instantiated [#1361](https://github.com/stefanpenner/ember-cli/issues/1361)
* [ENHANCEMENT] Add `ember destroy` command (removes files added by `generate` command). [#1547](https://github.com/stefanpenner/ember-cli/pull/1547)
* [BUGFIX] Ensure router.js is not modified when ember g route foo --dry-run [#1570](https://github.com/stefanpenner/ember-cli/pull/1570)
* [ENHANCEMENT] Add possibility to hide #ember-testing-container while testing [#1579](https://github.com/stefanpenner/ember-cli/pull/1579)
* [BUGFIX] Fix EmberAddon vendor tree [#1606](https://github.com/stefanpenner/ember-cli/pull/1606)
* [ENHANCEMENT] Addon blueprint [#1374](https://github.com/stefanpenner/ember-cli/pull/1374)
* [BUGFIX] Fix addons with empty directories [#]()
* [BUGFIX] Fix tests/helpers/start-app.js location from addon generator [#1626](https://github.com/stefanpenner/ember-cli/pull/1626)
* [BUGFIX] Allow addons to use history support middleware [#1632](https://github.com/stefanpenner/ember-cli/pull/1632)
* [ENHANCEMENT] Upgrade `broccoli-ember-hbs-template-compiler` to `1.6.1`.
* [ENHANCEMENT] Allow file patterns to be ignored by LiveReload [#1706](https://github.com/stefanpenner/ember-cli/pull/1706)
* [BUGFIX] Switch to OS-friendly line endings [#1718](https://github.com/stefanpenner/ember-cli/pull/1718)
* [BUGFIX] Prevent file deletions when the build `--output-path` is a parent directory [#1730](https://github.com/stefanpenner/ember-cli/pull/1730)

### 0.0.40

* [BUGFIX] fix detection of static files to allow periods in urls [#1399](https://github.com/stefanpenner/ember-cli/pull/1399)
* [BUGFIX] fix processing of import statements in css [#1400](https://github.com/stefanpenner/ember-cli/pull/1400)
* [BUGFIX] fix detection of requests to be proxied [#1263](https://github.com/stefanpenner/ember-cli/pull/1263)
* [BUGFIX] fix ember update (broken promises) [#1265](https://github.com/stefanpenner/ember-cli/pull/1265)
* [BUGFIX] eagerly requireing inquirer was costing ~100ms -> 150ms on boot [https://github.com/stefanpenner/ember-cli/commit/0ae78df5b4772b126facfed1d3203e9c695e80a1)
* [BUGFIX] Fix issue with invalid warnings (regarding files in the root of `vendor/`) on Windows. [#1264](https://github.com/stefanpenner/ember-cli/issues/1264)
* [BUGFIX] Fix addons being unable to use `app.import` to pull in non-js/css assets from their own `vendor/` tree. [#1159](https://github.com/stefanpenner/ember-cli/pull/1159)
* [ENHANCEMENT] When using `app.import` to import non-js/css assets, you can now specify the destination of the asset. [#1159](https://github.com/stefanpenner/ember-cli/pull/1159)
* [BUGFIX] Fix issue with `ember build` failing if the public/ folder was deleted. [#1270](https://github.com/stefanpenner/ember-cli/issues/1270)
* [BREAKING ENHANCEMENT] CoffeeScript support is now brought in by `ember-cli-coffeescript`. To use CoffeeScript with future versions run `npm install --save-dev ember-cli-coffeescript` (and `broccoli-coffee` is no longer needed as a direct dependency). [#1289](https://github.com/stefanpenner/ember-cli/pull/1289)
* [BUGFIX] `Blueprint.prototype.normalizeEntityName`'s return value should update the entity name. [#1283](https://github.com/stefanpenner/ember-cli/issues/1283)
* [BREAKING ENHANCEMENT] Move test only js/css assets into test-vendor.js and test-vendor.css respectively. [#1288](https://github.com/stefanpenner/ember-cli/pull/1288)
* [ENHANCEMENT] Update default Ember version to 1.6.0.
* [ENHANCEMENT] Display friendly error message when the server fails to start (e.g. address in use). [#1306](https://github.com/stefanpenner/ember-cli/pull/1306)
* [BREAKING ENHANCEMENT] Rename test-vendor.{css,js} to test-support.{css,js} to better reflect its role. [#1320](https://github.com/stefanpenner/ember-cli/pull/1320)
* [BUGFIX] Store version check information correctly, and only change the `lastVersionCheckAt` timestamp when the version is checked from npm. [#1323](https://github.com/stefanpenner/ember-cli/pull/1323)
* [BUGFIX] Update `broccoli-es3-safe-recast` to fix bugs with incorrectly replaced segments. [#1340](https://github.com/stefanpenner/ember-cli/pull/1340)
* [ENHANCEMENT] EmberApp can take jshintrc path options for app and test jshintrc files. [#1341](https://github.com/stefanpenner/ember-cli/pull/1341)
* [ENHANCEMENT] Using broccoli-sass > 0.2.0 now allows you to use .sass files. [#1367](https://github.com/stefanpenner/ember-cli/pull/1367)
* [ENHANCEMENT] EmberAddon constructor to build an EmberApp object with defaults for addon projects. [#1343](https://github.com/stefanpenner/ember-cli/pull/1343)
* [ENHANCEMENT] Allow addons to be vendored outside of node modules [#1370](https://github.com/stefanpenner/ember-cli/pull/1370)
* [ENHANCEMENT] Make "ember version" show NPM and Node version (versions of all loaded modules with "--verbose" switch). [#1307](https://github.com/stefanpenner/ember-cli/pull/1307)
* [BUGFIX] Duplicate-checking for generating routes now accounts for `"`-syntax. [#1371](https://github.com/stefanpenner/ember-cli/pull/1371)
* [BREAKING BUGFIX] Standard variables passed in to Blueprints now handle slashes better. Breaking if you relied on the old behavior. [#1278](https://github.com/stefanpenner/ember-cli/pull/1278)
* [BUGFIX] Generating a route named 'basic' no longer adds it to router.js. [#1390](https://github.com/stefanpenner/ember-cli/pull/1390)
* [ENHANCEMENT] EmberAddon constructor defaults `process.env.EMBER_ADDON_ENV` to "development". [#]()
* [ENHANCEMENT] Tests now run with the "test" environment by default, `config/environment.js` contains an (empty) section for the "test" environment [#1401](https://github.com/stefanpenner/ember-cli/pull/1401)
* [ENHANCEMENT] Add Git initialization to `ember new` command [#1369](https://github.com/stefanpenner/ember-cli/pull/1369)
* [ENHANCEMENT] Addons can export an object instead of a function [#1377](https://github.com/stefanpenner/ember-cli/pull/1377)
* [ENHANCEMENT] Addons will automatically load a generic addon constructor that includes app/vendor trees based on treesFor property if no main key is specified in package.json. [#1377](https://github.com/stefanpenner/ember-cli/pull/1377)
* [ENHANCEMENT] Disable `LOG_RESOLVER` flag to reduce console.log noise by default. [#1431](https://github.com/stefanpenner/ember-cli/pull/1431)
* [ENHANCEMENT] Update `broccoli-asset-rev`to `0.0.17`
* [ENHANCEMENT] Upgrade `ember-qunit` to `0.1.8`. [#1427](https://github.com/stefanpenner/ember-cli/pull/1427)
* [BUGFIX] Fix pod based templates (was broken with the advent of the `templates` tree). [#4138](https://github.com/stefanpenner/ember-cli/pull/1438)
* [ENHANCEMENT] ExpressServer middleware extracted to addons that are always pulled into every Project first [#1446](https://github.com/stefanpenner/ember-cli/pull/1446)

### 0.0.39

* [BUGFIX] `ember build --watch` should run until SIGTERM. [#1197](https://github.com/stefanpenner/ember-cli/issues/1197)
* [BUGFIX] Failed build should return non-zero exit code. [#1169](https://github.com/stefanpenner/ember-cli/pull/1169)
* [BUGFIX] improve startup time by up to 3x
* [BUGFIX] Ensure `ember generate` always operate in relation to project root. [#1165](https://github.com/stefanpenner/ember-cli/pull/1165)
* [ENHANCEMENT] Upgrade `ember-cli-ember-data` to `0.1.0`. [#1178](https://github.com/stefanpenner/ember-cli/pull/1178)
* [BUGFIX] Update `ember-cli-ic-ajax` to prevent warnings. [#1180](https://github.com/stefanpenner/ember-cli/pull/1180)
* [BUGFIX] Throw error when trailing slash present in argument to `ember generate`. [#1184](https://github.com/stefanpenner/ember-cli/pull/1184)
* [ENHANCEMENT] Don't expect `Ember` or `Em` to be global in tests. `Ember` or `Em` needs to be imported. [#1201](https://github.com/stefanpenner/ember-cli/pull/1201)
* [BUGFIX] Make behaviour of `--dry-run` more obvious & add `--skip-npm` and `--skip-bower`. [#1205](https://github.com/stefanpenner/ember-cli/pull/1205)
* [ENHANCEMENT] Remove .gitkeep files from `ember init` inside an existing project [#1209](https://github.com/stefanpenner/ember-cli/pull/1209)
* [ENHANCEMENT] Addons can add commands to the local `ember` command. [#1196](https://github.com/stefanpenner/ember-cli/pull/1196)
* [ENHANCEMENT] Addons can implement a postBuild hook. [#1215](https://github.com/stefanpenner/ember-cli/pull/1215)
* [ENHANCEMENT] Addons can add post-processing steps to the `Brocfile.js` process. [#1214](https://github.com/stefanpenner/ember-cli/pull/1214)
* [ENHANCEMENT] `broccoli-asset-rev` has been moved to an addon using the standard addon post-processing hooks. [#1214](https://github.com/stefanpenner/ember-cli/pull/1214)
* [ENHANCEMENT] Allow `app.toTree` to accept an array of additional trees to merge in the final output. [#1214](https://github.com/stefanpenner/ember-cli/pull/1214)
* [BUGFIX] Only run JSHint after preprocessing. [#1221](https://github.com/stefanpenner/ember-cli/pull/1221)
* [ENHANCEMENT] Addons can add blueprints. [#1222](https://github.com/stefanpenner/ember-cli/pull/1222)
* [ENHANCEMENT] Allow testing of production assets. [#1230](https://github.com/stefanpenner/ember-cli/pull/1230)
* [ENHANCEMENT] Provide Ember CLI version to Project model. [#1239](https://github.com/stefanpenner/ember-cli/pull/1239)
* [BREAKING ENHANCEMENT] Split `app/templates` into its own tree to prevent preprocessing template files as if they were JavaScript. [#1238](https://github.com/stefanpenner/ember-cli/pull/1238)
* [ENHANCEMENT] Print a warning when using `app.import` for assets in the root of `vendor/` (this is a significant performance penalty).
* [ENHANCEMENT] Model generation no longer requires an attribute type. [#1252](https://github.com/stefanpenner/ember-cli/pull/1252)
* [ENHANCEMENT] Allow vendor files to be configurable. [#1187](https://github.com/stefanpenner/ember-cli/pull/1187)


### 0.0.38

* accidentally deploy with node v0.0.11 which builds an invalid package

### 0.0.37

* [BREAKING BUGFIX] ensure the CLI exits with the correct status, fixes hanging tests and some non-graceful exit cleanups [#1150](https://github.com/stefanpenner/ember-cli/pull/1150)
* [BUGFIX] Ensure EDITOR is set before allowing edit in ember init. [#1090](https://github.com/stefanpenner/ember-cli/pull/1090)
* [BUGFIX] Display message to user when diff cannot be applied cleanly [#1091](https://github.com/stefanpenner/ember-cli/pull/1091)
* [ENHANCEMENT] Notify when an ember-cli update is available, and add `ember update` command. [#899](https://github.com/stefanpenner/ember-cli/pull/899)
* [BUGFIX] Ensure that build output directory is cleaned up properly. [#1122](https://github.com/stefanpenner/ember-cli/pull/1122)
* [BUGFIX] Ensure that non-zero exit code is used when running `ember test` with failing tests. [#1123](https://github.com/stefanpenner/ember-cli/pull/1123)
* [BREAKING ENHANCEMENT] Change the expected interface for the `./server/index.js` file. It now receives the instantiated `express` server. [#1097](https://github.com/stefanpenner/ember-cli/pull/1097)
* [ENHANCEMENT] Allow addons to provide server side middlewares. [#1097](https://github.com/stefanpenner/ember-cli/pull/1097)
* [ENHANCEMENT] Automatically pluralize the attribute when generating a model. [#1120](https://github.com/stefanpenner/ember-cli/pull/1120)
* [BUGFIX] Make sure non-dasherized model attributes are also added to generated tests. [#1120](https://github.com/stefanpenner/ember-cli/pull/1120)
* [ENHANCEMENT] Upgrade `ember-qunit-notifications` to `0.0.3`. [#1117](https://github.com/stefanpenner/ember-cli/pull/1117)
* [ENHANCEMENT] Allow addons to specify load ordering. [#1132](https://github.com/stefanpenner/ember-cli/pull/1132)
* [ENHANCEMENT] Adds `ember build --watch` [#1131](https://github.com/stefanpenner/ember-cli/pull/1131)
* [BREAKING ENHANCEMENT] Accept options as second parameter of ember-app#import. Pass modules as exports. [#1121](https://github.com/stefanpenner/ember-cli/pull/1121)

### 0.0.36

* deployed bundled package with outdated bundled depds... Likely user
  error (by @stefanpenner)

### 0.0.35

* [BUGFIX] Ensure that vendored JS files are concatted in a safe way (to prevent issues with ASI). [#988](https://github.com/stefanpenner/ember-cli/pull/988)
* [ENHANCEMENT] Use the `Project` model to load the project name and environment configuration (removes boilerplate from `Brocfile.js`). [#989](https://github.com/stefanpenner/ember-cli/pull/989)
* [BUGFIX] Pass `--port` option through when calling `ember test --port 8987` (allows overriding the port when running concurrent `ember test` commands). [#991](https://github.com/stefanpenner/ember-cli/pull/991)
* [ENHANCEMENT] Add `.ember-cli` configuration file. [#563](https://github.com/stefanpenner/ember-cli/pull/563)
* [ENHANCEMENT] Add edit capability to `ember init`. [#1000](https://github.com/stefanpenner/ember-cli/pull/1000)
* [ENHANCEMENT] Add the current environment to the application config (the `MyApplicationENV` global). [#1017](https://github.com/stefanpenner/ember-cli/pull/1017)
* [BUGFIX] Ensure that the project `.jshintrc` file is looked up in the project's root. [#1019](https://github.com/stefanpenner/ember-cli/pull/1019)
* [ENHANCEMENT] Allow addons to hook into the application build process. [#1025](https://github.com/stefanpenner/ember-cli/pull/1025)
* [ENHANCEMENT] Allow addons to register custom preprocessors. [#1030](https://github.com/stefanpenner/ember-cli/pull/1030)
* [BUGFIX] Prevent route blueprint adding duplicate entries to router.js [#1042](https://github.com/stefanpenner/ember-cli/pull/1042)
* [ENHANCEMENT] Add blueprint listing in ember help generate. [#952](https://github.com/stefanpenner/ember-cli/pull/952)
* [BUGFIX] Add missing descriptions for `build`, `serve`, and `test` commands. [#1045](https://github.com/stefanpenner/ember-cli/issues/1045)
* [ENHANCEMENT] Do not remove output directory. This allows easier cross-project symlinking (previous behavior broke the link when the output path was destroyed). [#1034](https://github.com/stefanpenner/ember-cli/pull/1034)
* [ENHANCEMENT] Keep output path (`/dist` by default) up to date with both `ember server` and `ember build`. [#1034](https://github.com/stefanpenner/ember-cli/pull/1034)
* [ENHANCEMENT] Use the `ember-cli-ic-ajax` addon to bring in ic-ajax. [#1047](https://github.com/stefanpenner/ember-cli/issues/1047)
* [ENHANCEMENT] Use the `ember-cli-ember-data` addon to bring in ember-data. [#1047](https://github.com/stefanpenner/ember-cli/issues/1047)
* [BUGFIX] Allow fingerprinting to be enabled/disabled in a more custom way. [#1066](https://github.com/stefanpenner/ember-cli/pull/1066)
* [ENHANCEMENT] Use `ember-addon` as the "addon" keyword. [#1071](https://github.com/stefanpenner/ember-cli/pull/1071)
* [ENHANCEMENT] loader should now support CJS mode of AMD.
* [ENHANCEMENT] Upgrade broccoli-asset-rev to 0.0.6 and allow passing a `customHash` in fingerprint options. [#1024](https://github.com/stefanpenner/ember-cli/pull/1024)

### 0.0.34

* [BUGFIX] broccoli-es6-safe-recast now once again has one-at-a-time semantics this improves incremental rebuild performance
* [BUGFIX] upgrade broccoli-sane-watcher to include better error messages when attempting to watch non-existent files
* [ENHANCEMENT] Allow opting out of `ES3SafeFilter`. [#966](https://github.com/stefanpenner/ember-cli/pull/966)
* [ENHANCEMENT] Provide `--watcher` option for switching between polling and events-based file watching. [#970](https://github.com/stefanpenner/ember-cli/pull/970)
* [BUGFIX] Ensure that tmp/ is cleaned up after running `ember server` or `ember test --server`. [#971](https://github.com/stefanpenner/ember-cli/pull/971)
* [BUGFIX] Fix errors with certain `generate` commands that depend on `inflection`. [f016820](https://github.com/stefanpenner/ember-cli/commit/f016820)
* [BUGFIX] Do not wrap `vendor` assets in eval when `wrapInEval` is set. [#983](https://github.com/stefanpenner/ember-cli/pull/983)
* [ENHANCEMENT] Use `wrapInEval` by default for application assets when running in development. [#983](https://github.com/stefanpenner/ember-cli/pull/983)
* [ENHANCEMENT] Add integration-test blueprint [#985](https://github.com/stefanpenner/ember-cli/pull/985)

### 0.0.33

* [BUGFIX] broccoli-sane-watcher now recovers after filters throw [#940](https://github.com/stefanpenner/ember-cli/pull/940)
* [ENHANCEMENT] Use ember-data.prod.js when ENV=production [#909](https://github.com/stefanpenner/ember-cli/pull/909).
* [BUGFIX] Ensure that config/environment is findable and required when setting up baseURL for server. [#916](https://github.com/stefanpenner/ember-cli/pull/916)
* [BUGFIX] Fix importing of non-JS/CSS [#915](https://github.com/stefanpenner/ember-cli/pull/915)
* [ENHANCEMENT] Use `window.MyProjectNameENV` instead of `window.ENV`. [#922](https://github.com/stefanpenner/ember-cli/pull/922)
* [BUGFIX] Disallow projects with periods in their name. [#927](https://github.com/stefanpenner/ember-cli/pull/927)
* [ENHANCEMENT] Allow customization of Javascript minification options. [#928](https://github.com/stefanpenner/ember-cli/pull/928)
* [BUGFIX] TestServer now waits until the build is done before starting. [#932](https://github.com/stefanpenner/ember-cli/pull/932)
* [ENHANCEMENT] Upgrade `leek` to `0.0.6`. [#934](https://github.com/stefanpenner/ember-cli/pull/934)
* [BUGFIX] `leek` upgrade fixes [#642](https://github.com/stefanpenner/ember-cli/issues/642), [#709](https://github.com/stefanpenner/ember-cli/issues/709)
* [ENHANCEMENT] Allow disabling of automatic fingerprinting. [#930](https://github.com/stefanpenner/ember-cli/pull/930)
* [ENHANCEMENT] Update ember-cli-shims to add `ember-data` shim. [#941](https://github.com/stefanpenner/ember-cli/pull/941)
* [ENHANCEMENT] Update default jshint settings to require importing Ember. [#941](https://github.com/stefanpenner/ember-cli/pull/941)
* [ENHANCEMENT] Bring generators in-house via blueprints. [#747](https://github.com/stefanpenner/ember-cli/pull/747)
* [BUGFIX] Only process application code with ES3SafeFilter. [#949](https://github.com/stefanpenner/ember-cli/pull/949)
* [ENHANCEMENT] Separate application code from vendor code. Generate `/assets/vendor.js` for vendored code. [#949](https://github.com/stefanpenner/ember-cli/pull/949)
* [ENHANCEMENT] Provide `registry` access from `EmberApp`. [#955](https://github.com/stefanpenner/ember-cli/pull/955)
* [BUGFIX] Ensure that `EmberENV` is setup (to allow enabling flagged features). [#958](https://github.com/stefanpenner/ember-cli/pull/958)

### 0.0.29

* [ENHANCEMENT] less CPU intensive watching thanks to @krisselden's https://github.com/krisselden/broccoli-sane-watcher and @amasad's https://github.com/amasad/sane
* [BUGFIX] Upgrade broccoli-es6-concatenator to 0.1.6 to fix a concatenation issue. [broccoli-es6-concatenator#17](https://github.com/joliss/broccoli-es6-concatenator/pull/17)
* [BUGFIX] prevent pointless event emitter memory leak warning [#850](https://github.com/stefanpenner/ember-cli/pull/850)
* [ENHANCEMENT] add and es3 safe transpile step: specifically promise.catch and promise.finally -> promise['catch'] & promise['finally']. In addition we cover afew more variables see: https://github.com/stefanpenner/es3-safe-recast [#823](https://github.com/stefanpenner/ember-cli/pull/823)
* [ENHANCEMENT] Load the vendor.css in the rendered HTML. [#728](https://github.com/stefanpenner/ember-cli/pull/728)
* [ENHANCEMENT] Allow `testem` port to be specified when running `ember test --server`. [#729](https://github.com/stefanpenner/ember-cli/pull/729)
* [BUGFIX] Use EMBER_ENV if specified in ENV_VARIABLES `EMBER_ENV=production ember build`. [#753](https://github.com/stefanpenner/ember-cli/pull/753)
* [ENHANCEMENT] If both EMBER_ENV and --environment are specified, use EMBER_ENV. [#753](https://github.com/stefanpenner/ember-cli/pull/753)
* [ENHANCEMENT] Update broccoli-jshint to 0.5.0 (more efficient caching for faster rebuilds). [#758](https://github.com/stefanpenner/ember-cli/pull/758)
* [ENHANCEMENT] Ensure that the `app/templates/components` directory is created automatically. [#761](https://github.com/stefanpenner/ember-cli/pull/761)
* [BUGFIX] For `ember-init`, Use app name if specified, over package.json or cwd name. [#792](https://github.com/stefanpenner/ember-cli/pull/792)
* [ENHANCEMENT] Add support for Web Notifications for QUnit test suite with ember-qunit-notifications. [#804](https://github.com/stefanpenner/ember-cli/pull/804)
* [BUGFIX] Ensure that files in app/ are JSHinted properly. [#832](https://github.com/stefanpenner/ember-cli/pull/832)
* [ENHANCEMENT] Update ember-load-initializers to 0.0.2.
* [ENHANCEMENT] Add broccoli-asset-rev for fingerprinting + source re-writing. [#814](https://github.com/stefanpenner/ember-cli/pull/814)
* [BUGFIX] Prevent broccoli from watching `node_modules/ember-cli/lib/broccoli/`. [#857](https://github.com/stefanpenner/ember-cli/pull/857)
* [BUGFIX] Prevent collision between running `ember server` and `ember test --server` simultaneously. [#862](https://github.com/stefanpenner/ember-cli/pull/862)
* [ENHANCEMENT] Show timing and slow tree listing for each rebuild. [#860](https://github.com/stefanpenner/ember-cli/pull/860) & [#865](https://github.com/stefanpenner/ember-cli/pull/865)
* [BUGFIX] Disable `wrapInEval` by default. [#866](//github.com/stefanpenner/ember-cli/pull/866)
* [ENHANCEMENT] Allow passing `tests` and `hinting` to `new EmberApp()`. [#876](https://github.com/stefanpenner/ember-cli/pull/876)
* [BUGFIX] Prevent slow tree printout during `ember test --server` from bleeding through `testem` UI.[#877](https://github.com/stefanpenner/ember-cli/pull/877)
* [ENHANCEMENT] Remove unused `vendor/_loader.js` file. [#880](https://github.com/stefanpenner/ember-cli/pull/880)
* [ENHANCEMENT] Allow disabling JSHint tests from within QUnit UI. [#878](https://github.com/stefanpenner/ember-cli/pull/878)
* [ENHANCEMENT] Upgrade `ember-resolver` to `0.1.1` (and lock down version in `bower.json`). [#885](https://github.com/stefanpenner/ember-cli/pull/885)

### 0.0.28

* [FEATURE] The `baseURL` in your `environment.js` now gets the leading and trailing slash automatically if you omit them. [#683](https://github.com/stefanpenner/ember-cli/pull/683)
* [FEATURE] The development server now serves the site under the specified `baseURL`. [#683](https://github.com/stefanpenner/ember-cli/pull/683)
* [FEATURE] Expose server: Bring back the API stub's functionality, give users the opportunity to add their own middleware. [#683](https://github.com/stefanpenner/ember-cli/pull/683)
* [ENHANCEMENT] `project.require()` can now be used to require files from the user's project. [#683](https://github.com/stefanpenner/ember-cli/pull/683)
* [ENHANCEMENT] Plugins can fall back to alternate file extensions (i.e scss, sass)
* [BUGFIX] Fix incorrect generation of all `vendor/` assets in build output. [#645](https://github.com/stefanpenner/ember-cli/pull/645)
* [ENHANCEMENT] Update to Broccoli 0.12. Prevents double initial rebuilds when running `ember server`. [#648](https://github.com/stefanpenner/ember-cli/pull/648)
* [BREAKING ENHANCEMENT] The generated `app.js` and `app.css` files are now named for your application name. [#638](https://github.com/stefanpenner/ember-cli/pull/638)
* [ENHANCEMENT] added first iteration of a slow but thorough acceptance
  test. A new app is generated, depedencies resolve, and the test for
  that base app are run.  [#614](https://github.com/stefanpenner/ember-cli/pull/614)
* [ENHANCEMENT] Use handlebars-runtime in production. [#675](https://github.com/stefanpenner/ember-cli/pull/675)
* [BUGFIX] Do not watch `vendor/` for changes (watching vendor dramatically increases CPU usage). [#693](https://github.com/stefanpenner/ember-cli/pull/693)
* [ENHANCEMENT] Minify CSS [#688](https://github.com/stefanpenner/ember-cli/pull/688)
* [ENHANCEMENT] Allows using app.import for things other than JS and CSS (i.e. fonts, images, json, etc). [#699](https://github.com/stefanpenner/ember-cli/pull/699)
* [BUGFIX] Fix `ember --help` output for test and version commands. [#701](https://github.com/stefanpenner/ember-cli/pull/701)
* [BUGFIX] Fix package.json preprocessor dependencies not being included in the registry. [#703](https://github.com/stefanpenner/ember-cli/pull/703)
* [BUGFIX] Update `testem` version to fix error thrown for certain assertions when running `ember test`, also fixes issue with `ember test --server` in Node 0.10. [#714](https://github.com/stefanpenner/ember-cli/pull/714)

### 0.0.27

* [BUGFIX] ` ENV.LOG_MODULE_RESOLVER` must be set pre-1.6 to get better container logging.
* [FEATURE] Added support for ember-scripts preprocessing.
* [ENHANCEMENT] Refactor `blueprint.js` to remove unnecessary variable assignment, change double iteration to simple reduce, and remove function that only swapped arguments and called through. [#537](https://github.com/stefanpenner/ember-cli/pull/537)
* [ENHANCEMENT] Refactor `test-loader.js` for readability and to prevent unnecessary iterations [#524](https://github.com/stefanpenner/ember-cli/pull/524)
* [ENHANCEMENT] Remove `Ember.setupForTesting` and
  `Router.reopen({location: 'none'});` from test helpers [#516](https://github.com/stefanpenner/ember-cli/pull/516).
* [ENHANCEMENT] Update loom-generators-ember-appkit to `^1.1.1`.
* [BUGFIX] Whitelist `ic-ajax` exports to prevent import validation warnings. [#533](https://github.com/stefanpenner/ember-cli/pull/533)
* [BUGFIX] `ember init` fails on `NULL_PROJECT` ([#546](https://github.com/stefanpenner/ember-cli/pull/546))
* [ENHANCEMENT] Files added by ember-cli should not needed to be specified in `Brocfile.js`. [#536](https://github.com/stefanpenner/ember-cli/pull/536)
* [ENHANCEMENT] Ensure minified output is using `compress` and `mangle` options with `uglify-js`. [#564](https://github.com/stefanpenner/ember-cli/pull/564)
* [BUGFIX] Update to Broccoli 0.10.0. This should resolve the primary issue `ember-cli` has on `Windows`. [#578](https://github.com/stefanpenner/ember-cli/pull/578)
* [ENHANCEMENT] Always Precompile Handlebars templates. [#574](https://github.com/stefanpenner/ember-cli/pull/574)
* [ENHANCEMENT] Update to Broccoli 0.11.0. This provides better timing information for `Watcher`. [#587](https://github.com/stefanpenner/ember-cli/pull/587)
* [ENHANCEMENT] Track rebuild timing. [#588](https://github.com/stefanpenner/ember-cli/pull/587)
* [ENHANCEMENT] Remove global defined helpers in favor of https://api.qunitjs.com/equal https://api.qunitjs.com/strictEqual/, etc. [#579](https://github.com/stefanpenner/ember-cli/pull/579)
* [BREAKING BUGFIX] No longer rely on `broccoli-bower` to automatically import vendored files. Use `app.import` to import dependencies and specify modules to whitelist. [#562](https://github.com/stefanpenner/ember-cli/pull/562)
* [ENHANCEMENT] Removed `proxy-url` and `proxy-host` parameters and introduced `proxy` param with full proxy url. ([#567](https://github.com/stefanpenner/ember-cli/pull/567))
* [BREAKING ENHANCEMENT] Update to jQuery 1.11.1. ** updates `bower.json`
* [ENHANCEMENT] When using non-NPM installed package (aka "running on master") the branch name and SHA are now printed along with the prior version number. [#634](https://github.com/stefanpenner/ember-cli/pull/634)

### 0.0.25

* [BUGFIX] The blueprinted application's `package.json` forces an older version of `ember-cli`. Fixed in [#518](https://github.com/stefanpenner/ember-cli/pull/518).

### 0.0.24

* Changes to `index.html`: Script tags were moved into body, `ENV` and the app are now defined in the same script tag.
* introduce NULL Project, to gracefully handle out-of-project
  invocations of the cli. Like new/init [fixes #502]
* pre 1.0.0 dependency are now locked down to exact versions, post 1.0.0 deps are in good faith semver locked.
* patch to quickfix some broccoli + Windows IO issues. We expect a proper solution soon, but this will hold us over (#493)[https://github.com/stefanpenner/ember-cli/pull/493]
* Add a custom watcher to make broccoli more usable on windows by catching file errors ([493](https://github.com/stefanpenner/ember-cli/pull/493)).
* Allow `ember new` and `ember init` to receive a `blueprint` argument to allow for alternative project scaffolding ([462](https://github.com/stefanpenner/ember-cli/pull/462))
* Add `ember test` with Testem integration ([388](https://github.com/stefanpenner/ember-cli/pull/388)).
* some improvements to bower dependency management, unfortunately until bower.json stabilizes broccoli-bower stability is at the whim of bower component authors.
* introduce maintainable + upgradable ember app specific brocfile filter
  ([396](https://github.com/stefanpenner/ember-cli/pull/396))
* ember cli now attempts to use the project-local ember-cli if
  available, this should help with people who have multiple versions of
  the cli installed. ([5a3c9a](https://github.com/stefanpenner/ember-cli/commit/5a3c9a97e407c128939feb5bd8cd98db2a8e3181))
* Complete restructuring of how ember-cli works internally
* `ember help` now offers nicely colored output
* Extracts shims in vendor into bower package ([#342](https://github.com/stefanpenner/ember-cli/pull/342))
  * locks it to version `0.0.1`
* Extracts initializers autoloading into bower package ([#337](https://github.com/stefanpenner/ember-cli/pull/337))
  * locks it to version `0.0.1`
* Introduces broccoli-bower ([#333](https://github.com/stefanpenner/ember-cli/pull/333))
  * locks it to version `0.2.0`
* Fix issue where app.js files are appended to tests.js ([#347](https://github.com/stefanpenner/ember-cli/pull/347))
* upgrade broccoli to `0.9.0` [v0.9.0 brocfile changes](https://gist.github.com/joliss/15630762fa0f43976418)
* Use configuration from `config/environments.js` to pass options to `Ember.Application.create`. ([#370](https://github.com/stefanpenner/ember-cli/pull/370))
* Adds `ic-ajax` to the list of ignored modules for tests([#378](https://github.com/stefanpenner/ember-cli/pull/378))
* Adds per command help output ([#376](https://github.com/stefanpenner/ember-cli/pull/376))
* Ensures that the broccoli trees are cleaned up properly. ([#444](https://github.com/stefanpenner/ember-cli/pull/444))
* Integrate leek package for ember-cli usage analytics reporting. ([#448](https://github.com/stefanpenner/ember-cli/pull/448))
* Generate current live build to `tmp/output/` when running `ember server`. This is very useful for
  debugging the current Broccoli tree without manually running `ember build`. ([#457](https://github.com/stefanpenner/ember-cli/pull/457))
* Use `tmp/output/` directory created in [#457](https://github.com/stefanpenner/ember-cli/pull/457) for Testem setup.
  This allows using the `testem` command to run Testem in server mode (allowing capturing multiple browsers and other goodies). [#463](https://github.com/stefanpenner/ember-cli/pull/463)
* Added `ember test --server` to run the `testem` command line server. `ember test --server` will automatically re-run your tests after a rebuild. [#474](https://github.com/stefanpenner/ember-cli/pull/474)
* Add JSHinting for `app/` and `test/` trees when building in development. This generates console logs as well as QUnit tests (so that `ember test` shows failures). [#482](https://github.com/stefanpenner/ember-cli/pull/482)
* Use the name specified in `package.json` while doing `ember init`. This allows you to use a different application name than your folder name. [#491](https://github.com/stefanpenner/ember-cli/pull/491)
* Allow disabling live reload via `ember server --live-reload=false`. [#510](https://github.com/stefanpenner/ember-cli/pull/510)

### 0.0.23

* Adds ES6 import validation ([#209](https://github.com/stefanpenner/ember-cli/pull/209))
* CSS broccoli fixes ([#325](https://github.com/stefanpenner/ember-cli/pull/325))
* Speed up boot ([#273](https://github.com/stefanpenner/ember-cli/pull/273))

### 0.0.22

* Makes sure that user cannot create an application named `test`([#256](https://github.com/stefanpenner/ember-cli/pull/256))
* Adds broccoli-merge-trees dependency and updates Brocfile to use it
* Locks blueprint to particular version of ember-cli, broccoli & friends:
  * ember-cli 0.0.21
  * broccoli (v0.7.2)
  * broccoli-es6-concatenator (v0.1.4)
  * broccoli-static-compiler (v0.1.4)
  * broccoli-replace version (v0.1.5)

### 0.0.21

* Use `loader.js` from `bower` ([0c1e8d28](https://github.com/stefanpenner/ember-cli/commit/0c1e8d28ca4bf6d24dc28af1fa4736690394eb5a))
* Drops implementation files ([54df0288](https://github.com/twokul/ember-cli/commit/54df0288cd456aec782f0cbda269c603fe7be005))
* Drop boilerplate tests ([c6f7475e](https://github.com/twokul/ember-cli/commit/c6f7475e0c8b3013b4af8ea5139aa25818aedeaf))
* Use named-amd version of `ic-ajax` ([#225](https://github.com/stefanpenner/ember-cli/pull/225))
* Separate `tests` and `app` code. Tests are now within 'assets/tests.js' (#220).
* Implement `--proxy-port` and `--proxy-host` parameters to `ember server` command (#40)
* Add support for `.ember-cli` file to provide default flags to commands ([7b90bd9](https://github.com/stefanpenner/ember-cli/commit/dfac84ffd27acedfd18189a0e4b0b5d3fb13bd7b))
* Ember initializers are required automatically ([#242](https://github.com/stefanpenner/ember-cli/pull/242))
* Supports alternate preprocessors (eg. broccoli-sass vs. broccoli-ruby-sass) ([59ddbd](https://github.com/stefanpenner/ember-cli/commit/59ddbdf4ce14e8f514d124e158cfdc9708026623))
* Also exposes `registerPlugin` method on preprocessor module that allows anyone to register additional plugins ([59ddbd](https://github.com/stefanpenner/ember-cli/commit/59ddbdf4ce14e8f514d124e158cfdc9708026623))

### 0.0.20

* Run tests through /tests.
* Integrate ember-qunit.
* Makes sure `livereload` reports error from `watcher` ([a1d447fe](https://github.com/stefanpenner/ember-cli/commit/a1d447fe654271f6cf4ea1e6b092a17bc6beed3a))
* Support multiple CSS Preprocessors ([LESS](http://lesscss.org/), [Sass](http://sass-lang.com/) and [Stylus](http://learnboost.github.io/stylus/))
* upgrade broccoli to 0.5.0. slight Brocfile syntax change:

  ```js
  var foo = makeTree("foo")
  // is now just
  var foo = "foo";
  ```<|MERGE_RESOLUTION|>--- conflicted
+++ resolved
@@ -1,33 +1,21 @@
 # ember-cli Changelog
 
-<<<<<<< HEAD
 ### 2.14.0-beta.2
-=======
-### 2.13.3
->>>>>>> e825f70a
-
-The following changes are required if you are upgrading from the previous
-version:
-
-- Users
-<<<<<<< HEAD
+
+The following changes are required if you are upgrading from the previous
+version:
+
+- Users
   + [`ember new` diff](https://github.com/ember-cli/ember-new-output/compare/v2.14.0-beta.1...v2.14.0-beta.2)
   + Upgrade your project's ember-cli version - [docs](https://ember-cli.com/user-guide/#upgrading)
 - Addon Developers
   + [`ember addon` diff](https://github.com/ember-cli/ember-addon-output/compare/v2.14.0-beta.1...v2.14.0-beta.2)
-=======
-  + [`ember new` diff](https://github.com/ember-cli/ember-new-output/compare/v2.13.2...v2.13.3)
-  + Upgrade your project's ember-cli version - [docs](https://ember-cli.com/user-guide/#upgrading)
-- Addon Developers
-  + [`ember addon` diff](https://github.com/ember-cli/ember-addon-output/compare/v2.13.2...v2.13.3)
->>>>>>> e825f70a
-  + No changes required
-- Core Contributors
-  + No changes required
-
-#### Community Contributions
-
-<<<<<<< HEAD
+  + No changes required
+- Core Contributors
+  + No changes required
+
+#### Community Contributions
+
 - [#7007](https://github.com/ember-cli/ember-cli/pull/7007) Updated npm version for ember-data to use ~ instead of ^ [@fushi](https://github.com/fushi)
 - [#6996](https://github.com/ember-cli/ember-cli/pull/6996) Update to non-beta version of ember-cli-qunit. [@rwjblue](https://github.com/rwjblue)
 - [#6991](https://github.com/ember-cli/ember-cli/pull/6991) cleanup [@stefanpenner](https://github.com/stefanpenner)
@@ -93,10 +81,28 @@
 - [#6966](https://github.com/ember-cli/ember-cli/pull/6966) ENHANCEMENT: throw when converting `npm install foo` to `yarn install foo` [@pichfl](https://github.com/pichfl)
 - [#6984](https://github.com/ember-cli/ember-cli/pull/6984) Fix perf-guide to have correct file names for build visualization [@kratiahuja](https://github.com/kratiahuja)
 - [#6987](https://github.com/ember-cli/ember-cli/pull/6987) Update fs-extra to the latest version 🚀 [@ember-cli](https://github.com/ember-cli)
-=======
+
+Thank you to all who took the time to contribute!
+
+
+### 2.13.3
+
+The following changes are required if you are upgrading from the previous
+version:
+
+- Users
+  + [`ember new` diff](https://github.com/ember-cli/ember-new-output/compare/v2.13.2...v2.13.3)
+  + Upgrade your project's ember-cli version - [docs](https://ember-cli.com/user-guide/#upgrading)
+- Addon Developers
+  + [`ember addon` diff](https://github.com/ember-cli/ember-addon-output/compare/v2.13.2...v2.13.3)
+  + No changes required
+- Core Contributors
+  + No changes required
+
+#### Community Contributions
+
 - [#7076](https://github.com/ember-cli/ember-cli/pull/7076) node 8 [@stefanpenner](https://github.com/stefanpenner)
 - [#7077](https://github.com/ember-cli/ember-cli/pull/7077) Add reasonable `uglify-js` options. [@rwjblue](https://github.com/rwjblue)
->>>>>>> e825f70a
 
 Thank you to all who took the time to contribute!
 
