--- conflicted
+++ resolved
@@ -1,31 +1,20 @@
 # ember-cli Changelog
 
-<<<<<<< HEAD
 ## v3.1.0-beta.1
-=======
-## v3.0.1
->>>>>>> 9a24df69
-
-The following changes are required if you are upgrading from the previous
-version:
-
-- Users
-<<<<<<< HEAD
+
+The following changes are required if you are upgrading from the previous
+version:
+
+- Users
   + [`ember new` diff](https://github.com/ember-cli/ember-new-output/compare/v3.0.0...v3.1.0-beta.1)
   + Upgrade your project's ember-cli version - [docs](https://ember-cli.com/user-guide/#upgrading)
 - Addon Developers
   + [`ember addon` diff](https://github.com/ember-cli/ember-addon-output/compare/v3.0.0...v3.1.0-beta.1)
-=======
-  + Upgrade your project's ember-cli version - [docs](https://ember-cli.com/user-guide/#upgrading)
-- Addon Developers
-  + No changes required
->>>>>>> 9a24df69
-- Core Contributors
-  + No changes required
-
-#### Community Contributions
-
-<<<<<<< HEAD
+- Core Contributors
+  + No changes required
+
+#### Community Contributions
+
 - [#7491](https://github.com/ember-cli/ember-cli/pull/7491) Allow instrumentation to be turned on using .ember-cli [@patocallaghan](https://github.com/patocallaghan)
 - [#7492](https://github.com/ember-cli/ember-cli/pull/7492) Use yarn instead of npm when part of a yarn workspace root [@thetimothyp](https://github.com/thetimothyp)
 - [#7519](https://github.com/ember-cli/ember-cli/pull/7519) Change isMainVendorFile check in ember-app.js [@GCheung55](https://github.com/GCheung55)
@@ -48,7 +37,20 @@
 Thank you to all who took the time to contribute!
 
 
-=======
+## v3.0.1
+
+The following changes are required if you are upgrading from the previous
+version:
+
+- Users
+  + Upgrade your project's ember-cli version - [docs](https://ember-cli.com/user-guide/#upgrading)
+- Addon Developers
+  + No changes required
+- Core Contributors
+  + No changes required
+
+#### Community Contributions
+
 - [#7626](https://github.com/ember-cli/ember-cli/pull/7626) Fix 'const' declarations in non-strict mode are not supported [@Turbo87](https://github.com/Turbo87)
 - [#7627](https://github.com/ember-cli/ember-cli/pull/7627) Fixing test fixtures from 3.0.0 release [@Turbo87](https://github.com/Turbo87)
 - [#7670](https://github.com/ember-cli/ember-cli/pull/7670) Support serving wasm with application/wasm [@rwjblue](https://github.com/rwjblue)
@@ -56,7 +58,6 @@
 
 Thank you to all who took the time to contribute!
 
->>>>>>> 9a24df69
 ## v3.0.0
 
 The following changes are required if you are upgrading from the previous
