--- conflicted
+++ resolved
@@ -48,13 +48,11 @@
       after_success:
         - .travis/codecoverage.sh
 
-<<<<<<< HEAD
     - env: NAME=NODE_11
       node_js: 11
-=======
+
     - name: Node.js 12
       node_js: 12
->>>>>>> 981b54ee
 
     - env: EMBER_CLI_ENABLE_ALL_EXPERIMENTS=true
     - env: EMBER_CLI_PACKAGER=true
