--- conflicted
+++ resolved
@@ -56,12 +56,8 @@
     "broccoli-middleware": "^2.0.1",
     "broccoli-module-normalizer": "^1.3.0",
     "broccoli-module-unification-reexporter": "^1.0.0",
-<<<<<<< HEAD
     "broccoli-source": "^2.1.2",
-=======
     "broccoli-slow-trees": "^3.0.1",
-    "broccoli-source": "^1.1.0",
->>>>>>> b66466ce
     "broccoli-stew": "^2.1.0",
     "calculate-cache-key-for-tree": "^2.0.0",
     "capture-exit": "^2.0.0",
