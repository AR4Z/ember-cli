--- conflicted
+++ resolved
@@ -135,14 +135,9 @@
     "ember-cli-blueprint-test-helpers": "^0.18.0",
     "ember-cli-internal-test-helpers": "^0.9.0",
     "eslint-plugin-chai-expect": "^1.1.1",
-<<<<<<< HEAD
     "eslint-plugin-mocha": "^5.1.0",
     "eslint-plugin-node": "^7.0.1",
-=======
-    "eslint-plugin-mocha": "^4.8.0",
-    "eslint-plugin-node": "^6.0.1",
     "fixturify-project": "^1.0.0",
->>>>>>> 170b26f7
     "istanbul": "^0.4.2",
     "mocha": "^5.0.0",
     "mocha-eslint": "^4.1.0",
